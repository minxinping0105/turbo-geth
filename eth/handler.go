// Copyright 2015 The go-ethereum Authors
// This file is part of the go-ethereum library.
//
// The go-ethereum library is free software: you can redistribute it and/or modify
// it under the terms of the GNU Lesser General Public License as published by
// the Free Software Foundation, either version 3 of the License, or
// (at your option) any later version.
//
// The go-ethereum library is distributed in the hope that it will be useful,
// but WITHOUT ANY WARRANTY; without even the implied warranty of
// MERCHANTABILITY or FITNESS FOR A PARTICULAR PURPOSE. See the
// GNU Lesser General Public License for more details.
//
// You should have received a copy of the GNU Lesser General Public License
// along with the go-ethereum library. If not, see <http://www.gnu.org/licenses/>.

package eth

import (
	"context"
	"encoding/json"
	"errors"
	"fmt"
	"math"
	"math/big"
	"os"
	"sync"
	"sync/atomic"
	"time"

	"github.com/ledgerwatch/turbo-geth/common"
	"github.com/ledgerwatch/turbo-geth/consensus"
	"github.com/ledgerwatch/turbo-geth/core"
	"github.com/ledgerwatch/turbo-geth/core/forkid"
	"github.com/ledgerwatch/turbo-geth/core/state"
	"github.com/ledgerwatch/turbo-geth/core/types"
	"github.com/ledgerwatch/turbo-geth/core/vm"
	"github.com/ledgerwatch/turbo-geth/crypto"
	"github.com/ledgerwatch/turbo-geth/eth/downloader"
	"github.com/ledgerwatch/turbo-geth/eth/fetcher"
	"github.com/ledgerwatch/turbo-geth/ethdb"
	"github.com/ledgerwatch/turbo-geth/ethdb/remote/remotedbserver"
	"github.com/ledgerwatch/turbo-geth/event"
	"github.com/ledgerwatch/turbo-geth/log"
	"github.com/ledgerwatch/turbo-geth/p2p"
	"github.com/ledgerwatch/turbo-geth/p2p/enode"
	"github.com/ledgerwatch/turbo-geth/params"
	"github.com/ledgerwatch/turbo-geth/rlp"
)

const (
	softResponseLimit = 2 * 1024 * 1024 // Target maximum size of returned blocks, headers or node data.
	estHeaderRlpSize  = 500             // Approximate size of an RLP encoded block header

	// txChanSize is the size of channel listening to NewTxsEvent.
	// The number is referenced from the size of tx pool.
	txChanSize = 4096
)

var (
	syncChallengeTimeout = 15 * time.Second // Time allowance for a node to reply to the sync progress challenge
)

func errResp(code errCode, format string, v ...interface{}) error {
	return fmt.Errorf("%v - %v", code, fmt.Sprintf(format, v...))
}

type ProtocolManager struct {
	networkID  uint64
	forkFilter forkid.Filter // Fork ID filter, constant across the lifetime of the node

	fastSync  uint32 // Flag whether fast sync is enabled (gets disabled if we already have blocks)
	acceptTxs uint32 // Flag whether we're considered synchronised (enables transaction processing)

	checkpointNumber uint64      // Block number for the sync progress validator to cross reference
	checkpointHash   common.Hash // Block hash for the sync progress validator to cross reference

	txpool     txPool
	blockchain *core.BlockChain
	chaindb    ethdb.Database
	maxPeers   int

	downloader   *downloader.Downloader
	blockFetcher *fetcher.BlockFetcher
	txFetcher    *fetcher.TxFetcher
	peers        *peerSet

	eventMux      *event.TypeMux
	txsCh         chan core.NewTxsEvent
	txsSub        event.Subscription
	minedBlockSub *event.TypeMuxSubscription

	whitelist map[uint64]common.Hash

	// channels for fetcher, syncer, txsyncLoop
	txsyncCh chan *txsync
	quitSync chan struct{}

	chainSync *chainSyncer
	wg        common.WaitGroup
	peerWG    sync.WaitGroup

	// Test fields or hooks
	broadcastTxAnnouncesOnly bool // Testing field, disable transaction propagation

	mode    downloader.SyncMode // Sync mode passed from the command line
	datadir string
}

// NewProtocolManager returns a new Ethereum sub protocol manager. The Ethereum sub protocol manages peers capable
// with the Ethereum network.
func NewProtocolManager(config *params.ChainConfig, checkpoint *params.TrustedCheckpoint, mode downloader.SyncMode, networkID uint64, mux *event.TypeMux, txpool txPool, engine consensus.Engine, blockchain *core.BlockChain, chaindb ethdb.Database, whitelist map[uint64]common.Hash) (*ProtocolManager, error) {
	// Create the protocol manager with the base fields
	manager := &ProtocolManager{
		networkID:  networkID,
		forkFilter: forkid.NewFilter(blockchain),
		eventMux:   mux,
		txpool:     txpool,
		blockchain: blockchain,
		chaindb:    chaindb,
		peers:      newPeerSet(),
		whitelist:  whitelist,
		mode:       mode,
		txsyncCh:   make(chan *txsync),
		quitSync:   make(chan struct{}),
	}

	if mode == downloader.FullSync {
		// The database seems empty as the current block is the genesis. Yet the fast
		// block is ahead, so fast sync was enabled for this node at a certain point.
		// The scenarios where this can happen is
		// * if the user manually (or via a bad block) rolled back a fast sync node
		//   below the sync point.
		// * the last fast sync is not finished while user specifies a full sync this
		//   time. But we don't have any recent state for full sync.
		// In these cases however it's safe to reenable fast sync.
		fullBlock, fastBlock := blockchain.CurrentBlock(), blockchain.CurrentFastBlock()
		if fullBlock.NumberU64() == 0 && fastBlock.NumberU64() > 0 {
			manager.fastSync = uint32(1)
			log.Warn("Switch sync mode from full sync to fast sync")
		}
	} else if mode != downloader.StagedSync {
		if blockchain.CurrentBlock().NumberU64() > 0 {
			// Print warning log if database is not empty to run fast sync.
			log.Warn("Switch sync mode from fast sync to full sync")
		} else {
			// If fast sync was requested and our database is empty, grant it
			manager.fastSync = uint32(1)
		}
	}

	// If we have trusted checkpoints, enforce them on the chain
	if checkpoint != nil {
		manager.checkpointNumber = (checkpoint.SectionIndex+1)*params.CHTFrequency - 1
		manager.checkpointHash = checkpoint.SectionHead
	}

	tds, err := blockchain.GetTrieDbState()
	if err != nil {
		return nil, err
	}
	initPm(manager, txpool, engine, blockchain, tds, chaindb)

	return manager, nil
}

func (pm *ProtocolManager) SetDataDir(datadir string) {
	pm.datadir = datadir
	if pm.downloader != nil {
		pm.downloader.SetDataDir(datadir)
	}
}

func initPm(manager *ProtocolManager, txpool txPool, engine consensus.Engine, blockchain *core.BlockChain, tds *state.TrieDbState, chaindb ethdb.Database) {
	sm, err := ethdb.GetStorageModeFromDB(chaindb)
	if err != nil {
		log.Error("Get storage mode", "err", err)
	}
	// Construct the different synchronisation mechanisms
	manager.downloader = downloader.New(manager.checkpointNumber, chaindb, nil /*stateBloom */, manager.eventMux, blockchain, nil, manager.removePeer, sm)
	manager.downloader.SetDataDir(manager.datadir)

	// Construct the fetcher (short sync)
	validator := func(header *types.Header) error {
		return engine.VerifyHeader(blockchain, header, true)
	}
	heighter := func() uint64 {
		return blockchain.CurrentBlock().NumberU64()
	}
	inserter := func(blocks types.Blocks) (int, error) {
		// If sync hasn't reached the checkpoint yet, deny importing weird blocks.
		//
		// Ideally we would also compare the head block's timestamp and similarly reject
		// the propagated block if the head is too old. Unfortunately there is a corner
		// case when starting new networks, where the genesis might be ancient (0 unix)
		// which would prevent full nodes from accepting it.
		if manager.blockchain.CurrentBlock().NumberU64() < manager.checkpointNumber {
			log.Warn("Unsynced yet, discarded propagated block", "number", blocks[0].Number(), "hash", blocks[0].Hash())
			return 0, nil
		}
		// If fast sync is running, deny importing weird blocks. This is a problematic
		// clause when starting up a new network, because fast-syncing miners might not
		// accept each others' blocks until a restart. Unfortunately we haven't figured
		// out a way yet where nodes can decide unilaterally whether the network is new
		// or not. This should be fixed if we figure out a solution.
		if atomic.LoadUint32(&manager.fastSync) == 1 {
			log.Warn("Fast syncing, discarded propagated block", "number", blocks[0].Number(), "hash", blocks[0].Hash())
			return 0, nil
		}
		n, err := manager.blockchain.InsertChain(context.Background(), blocks)
		if err == nil {
			atomic.StoreUint32(&manager.acceptTxs, 1) // Mark initial sync done on any fetcher import
		}
		return n, err
	}
	manager.blockFetcher = fetcher.NewBlockFetcher(blockchain.GetBlockByHash, validator, manager.BroadcastBlock, heighter, inserter, manager.removePeer)

	manager.chainSync = newChainSyncer(manager)
}

func (pm *ProtocolManager) makeDebugProtocol() p2p.Protocol {
	// Initiate Debug protocol
	log.Info("Initialising Debug protocol", "versions", DebugVersions)
	return p2p.Protocol{
		Name:    DebugName,
		Version: DebugVersions[0],
		Length:  DebugLengths[DebugVersions[0]],
		Run: func(p *p2p.Peer, rw p2p.MsgReadWriter) error {
			peer := &debugPeer{Peer: p, rw: rw}
			select {
			case <-pm.quitSync:
				return p2p.DiscQuitting
			default:
				if err := pm.wg.Add(1); err != nil {
					return err
				}
				defer pm.wg.Done()
				return pm.handleDebug(peer)
			}
		},
		NodeInfo: func() interface{} {
			return pm.NodeInfo()
		},
		PeerInfo: func(id enode.ID) interface{} {
			if p := pm.peers.Peer(fmt.Sprintf("%x", id[:8])); p != nil {
				return p.Info()
			}
			return nil
		},
	}
}

<<<<<<< HEAD
func (pm *ProtocolManager) makeMgrProtocol() p2p.Protocol {
	log.Info("Initialising Merry-Go-Round protocol", "versions", MGRVersions)
	return p2p.Protocol{
		Name:    MGRName,
		Version: MGRVersions[0],
		Length:  MGRLengths[MGRVersions[0]],
		Run: func(p *p2p.Peer, rw p2p.MsgReadWriter) error {
			peer := &mgrPeer{Peer: p, rw: rw}
			select {
			case <-pm.quitSync:
				return p2p.DiscQuitting
			default:
				if err := pm.wg.Add(1); err != nil {
					return err
				}
				defer pm.wg.Done()
				return pm.handleMgr(peer)
			}
		},
		NodeInfo: func() interface{} {
			return pm.NodeInfo()
		},
		PeerInfo: func(id enode.ID) interface{} {
			if p := pm.peers.Peer(fmt.Sprintf("%x", id[:8])); p != nil {
				return p.Info()
			}
			return nil
		},
	}
}

=======
>>>>>>> 2689b35d
func (pm *ProtocolManager) txpoolGet(hash common.Hash) *types.Transaction {
	switch pm.txpool.(type) {
	case nil:
		return nil
	}
	return pm.txpool.Get(hash)
}

func (pm *ProtocolManager) makeProtocol(version uint) p2p.Protocol {
	length, ok := ProtocolLengths[version]
	if !ok {
		panic("makeProtocol for unknown version")
	}

	return p2p.Protocol{
		Name:    ProtocolName,
		Version: version,
		Length:  length,
		Run: func(p *p2p.Peer, rw p2p.MsgReadWriter) error {
			return pm.runPeer(pm.newPeer(int(version), p, rw, pm.txpoolGet))
		},
		NodeInfo: func() interface{} {
			return pm.NodeInfo()
		},
		PeerInfo: func(id enode.ID) interface{} {
			if p := pm.peers.Peer(fmt.Sprintf("%x", id[:8])); p != nil {
				return p.Info()
			}
			return nil
		},
	}
}

func (pm *ProtocolManager) removePeer(id string) {
	// Short circuit if the peer was already removed
	peer := pm.peers.Peer(id)
	if peer == nil {
		return
	}
	log.Debug("Removing Ethereum peer", "peer", id)

	// Unregister the peer from the downloader and Ethereum peer set
	err := pm.downloader.UnregisterPeer(id)
	if err != nil {
		log.Error("Peer unregister failed", "peer", id, "err", err)
	}

	if pm.txFetcher != nil {
		pm.txFetcher.Drop(id) // nolint:errcheck
	}

	if err := pm.peers.Unregister(id); err != nil {
		log.Error("Peer removal failed", "peer", id, "err", err)
	}
	// Hard disconnect at the networking layer
	if peer != nil {
		peer.Peer.Disconnect(p2p.DiscUselessPeer)
	}
}

func (pm *ProtocolManager) Start(maxPeers int, withTxPool bool) error {
	pm.maxPeers = maxPeers
	pm.wg.Reset()

	if withTxPool {
		// broadcast transactions
		if err := pm.StartTxPool(); err != nil {
			return err
		}
	}

	// broadcast mined blocks
	pm.minedBlockSub = pm.eventMux.Subscribe(core.NewMinedBlockEvent{})
	if pm.minedBlockSub != nil {
		if err := pm.wg.Add(1); err != nil {
			return err
		}
		go pm.minedBroadcastLoop()
	}

	// start sync handlers
	if pm.chainSync != nil {
		if err := pm.wg.Add(1); err != nil {
			return err
		}
		go pm.chainSync.loop()
	}

	if err := pm.wg.Add(1); err != nil {
		return err
	}
	go pm.txsyncLoop64() // TODO(karalabe): Legacy initial tx echange, drop with eth/64.

	return nil
}

func (pm *ProtocolManager) StartTxPool() error {
	fetchTx := func(peer string, hashes []common.Hash) error {
		p := pm.peers.Peer(peer)
		if p == nil {
			return errors.New("unknown peer")
		}
		return p.RequestTxs(hashes)
	}
	pm.txFetcher = fetcher.NewTxFetcher(pm.txpool.Has, pm.txpool.AddRemotes, fetchTx)

	pm.txsCh = make(chan core.NewTxsEvent, txChanSize)
	pm.txsSub = pm.txpool.SubscribeNewTxsEvent(pm.txsCh)
	if pm.txsSub != nil {
		if err := pm.wg.Add(1); err != nil {
			return err
		}
		go pm.txBroadcastLoop()
	}

	pm.txFetcher.Start()
	return nil
}

func (pm *ProtocolManager) StopTxPool() {
	if pm.txsSub != nil {
		pm.txsSub.Unsubscribe() // quits txBroadcastLoop
	}
}

func (pm *ProtocolManager) Stop() {
	pm.StopTxPool()

	if pm.minedBlockSub != nil {
		pm.minedBlockSub.Unsubscribe() // quits blockBroadcastLoop
	}

	// Quit chainSync and txsync64.
	// After this is done, no new peers will be accepted.
	close(pm.quitSync)
	pm.wg.Wait()

	// Disconnect existing sessions.
	// This also closes the gate for any new registrations on the peer set.
	// sessions which are already established but not added to pm.peers yet
	// will exit when they try to register.
	pm.peers.Close()
	pm.peerWG.Wait()

	log.Info("Ethereum protocol stopped")
}

func (pm *ProtocolManager) newPeer(pv int, p *p2p.Peer, rw p2p.MsgReadWriter, getPooledTx func(hash common.Hash) *types.Transaction) *peer {
	return newPeer(pv, p, rw, getPooledTx)
}

func (pm *ProtocolManager) runPeer(p *peer) error {
	if !pm.chainSync.handlePeerEvent(p) {
		return p2p.DiscQuitting
	}
	pm.peerWG.Add(1)
	defer pm.peerWG.Done()
	return pm.handle(p)
}

// handle is the callback invoked to manage the life cycle of an eth peer. When
// this function terminates, the peer is disconnected.
func (pm *ProtocolManager) handle(p *peer) error {
	// Ignore maxPeers if this is a trusted peer
	if pm.peers.Len() >= pm.maxPeers && !p.Peer.Info().Network.Trusted {
		return p2p.DiscTooManyPeers
	}
	p.Log().Debug("Ethereum peer connected", "name", p.Name())

	// Execute the Ethereum handshake
	var (
		genesis = pm.blockchain.Genesis()
		head    = pm.blockchain.CurrentHeader()
		hash    = head.Hash()
		number  = head.Number.Uint64()
		td      = pm.blockchain.GetTd(hash, number)
	)
	if err := p.Handshake(pm.networkID, td, hash, genesis.Hash(), forkid.NewID(pm.blockchain), pm.forkFilter); err != nil {
		p.Log().Debug("Ethereum handshake failed", "err", err)
		return err
	}

	// Register the peer locally
	if err := pm.peers.Register(p); err != nil {
		p.Log().Error("Ethereum peer registration failed", "err", err)
		return err
	}
	defer pm.removePeer(p.id)

	// Register the peer in the downloader. If the downloader considers it banned, we disconnect
	if err := pm.downloader.RegisterPeer(p.id, p.version, p); err != nil {
		return err
	}
	pm.chainSync.handlePeerEvent(p)

	// Propagate existing transactions. new transactions appearing
	// after this will be sent via broadcasts.
	pm.syncTransactions(p)

	// If we have a trusted CHT, reject all peers below that (avoid fast sync eclipse)
	if pm.checkpointHash != (common.Hash{}) {
		// Request the peer's checkpoint header for chain height/weight validation
		if err := p.RequestHeadersByNumber(pm.checkpointNumber, 1, 0, false); err != nil {
			return err
		}
		// Start a timer to disconnect if the peer doesn't reply in time
		p.syncDrop = time.AfterFunc(syncChallengeTimeout, func() {
			p.Log().Warn("Checkpoint challenge timed out, dropping", "addr", p.RemoteAddr(), "type", p.Name())
			pm.removePeer(p.id)
		})
		// Make sure it's cleaned up if the peer dies off
		defer func() {
			if p.syncDrop != nil {
				p.syncDrop.Stop()
				p.syncDrop = nil
			}
		}()
	}
	// If we have any explicit whitelist block hashes, request them
	for number := range pm.whitelist {
		if err := p.RequestHeadersByNumber(number, 1, 0, false); err != nil {
			return err
		}
	}
	// Handle incoming messages until the connection is torn down
	for {
		if err := pm.handleMsg(p); err != nil {
			p.Log().Debug("Ethereum message handling failed", "err", err)
			return err
		}
	}
}

func (pm *ProtocolManager) handleDebug(p *debugPeer) error {
	for {
		if err := pm.handleDebugMsg(p); err != nil {
			p.Log().Debug("Debug message handling failed", "err", err)
			return err
		}
	}
}

// handleMsg is invoked whenever an inbound message is received from a remote
// peer. The remote connection is torn down upon returning any error.
func (pm *ProtocolManager) handleMsg(p *peer) error {
	// Read the next message from the remote peer, and ensure it's fully consumed
	msg, err := p.rw.ReadMsg()
	if err != nil {
		return fmt.Errorf("handleMsg p.rw.ReadMsg: %w", err)
	}
	if msg.Size > ProtocolMaxMsgSize {
		return errResp(ErrMsgTooLarge, "%v > %v", msg.Size, ProtocolMaxMsgSize)
	}
	defer msg.Discard()

	// Handle the message depending on its contents
	switch {
	case msg.Code == StatusMsg:
		// Status messages should never arrive after the handshake
		return errResp(ErrExtraStatusMsg, "uncontrolled status message")

	// Block header query, collect the requested headers and reply
	case msg.Code == GetBlockHeadersMsg:
		// Decode the complex header query
		var query getBlockHeadersData
		if err := msg.Decode(&query); err != nil {
			return errResp(ErrDecode, "%v: %v", msg, err)
		}
		hashMode := query.Origin.Hash != (common.Hash{})
		first := true
		maxNonCanonical := uint64(100)

		// Gather headers until the fetch or network limits is reached
		var (
			bytes   common.StorageSize
			headers []*types.Header
			unknown bool
		)
		for !unknown && len(headers) < int(query.Amount) && bytes < softResponseLimit && len(headers) < downloader.MaxHeaderFetch {
			// Retrieve the next header satisfying the query
			var origin *types.Header
			if hashMode {
				if first {
					first = false
					origin = pm.blockchain.GetHeaderByHash(query.Origin.Hash)
					if origin != nil {
						query.Origin.Number = origin.Number.Uint64()
					}
				} else {
					origin = pm.blockchain.GetHeader(query.Origin.Hash, query.Origin.Number)
				}
			} else {
				origin = pm.blockchain.GetHeaderByNumber(query.Origin.Number)
			}
			if origin == nil {
				break
			}
			headers = append(headers, origin)
			bytes += estHeaderRlpSize

			// Advance to the next header of the query
			switch {
			case hashMode && query.Reverse:
				// Hash based traversal towards the genesis block
				ancestor := query.Skip + 1
				if ancestor == 0 {
					unknown = true
				} else {
					query.Origin.Hash, query.Origin.Number = pm.blockchain.GetAncestor(query.Origin.Hash, query.Origin.Number, ancestor, &maxNonCanonical)
					unknown = (query.Origin.Hash == common.Hash{})
				}
			case hashMode && !query.Reverse:
				// Hash based traversal towards the leaf block
				var (
					current = origin.Number.Uint64()
					next    = current + query.Skip + 1
				)
				if next <= current {
					infos, _ := json.MarshalIndent(p.Peer.Info(), "", "  ")
					p.Log().Warn("GetBlockHeaders skip overflow attack", "current", current, "skip", query.Skip, "next", next, "attacker", infos)
					unknown = true
				} else {
					if header := pm.blockchain.GetHeaderByNumber(next); header != nil {
						nextHash := header.Hash()
						expOldHash, _ := pm.blockchain.GetAncestor(nextHash, next, query.Skip+1, &maxNonCanonical)
						if expOldHash == query.Origin.Hash {
							query.Origin.Hash, query.Origin.Number = nextHash, next
						} else {
							unknown = true
						}
					} else {
						unknown = true
					}
				}
			case query.Reverse:
				// Number based traversal towards the genesis block
				if query.Origin.Number >= query.Skip+1 {
					query.Origin.Number -= query.Skip + 1
				} else {
					unknown = true
				}

			case !query.Reverse:
				// Number based traversal towards the leaf block
				query.Origin.Number += query.Skip + 1
			}
		}
		return p.SendBlockHeaders(headers)

	case msg.Code == BlockHeadersMsg:
		// A batch of headers arrived to one of our previous requests
		var headers []*types.Header
		if err := msg.Decode(&headers); err != nil {
			return errResp(ErrDecode, "msg %v: %v", msg, err)
		}
		// If no headers were received, but we're expencting a checkpoint header, consider it that
		if len(headers) == 0 && p.syncDrop != nil {
			// Stop the timer either way, decide later to drop or not
			p.syncDrop.Stop()
			p.syncDrop = nil

			// If we're doing a fast sync, we must enforce the checkpoint block to avoid
			// eclipse attacks. Unsynced nodes are welcome to connect after we're done
			// joining the network
			if atomic.LoadUint32(&pm.fastSync) == 1 {
				p.Log().Warn("Dropping unsynced node during fast sync", "addr", p.RemoteAddr(), "type", p.Name())
				return errors.New("unsynced node cannot serve fast sync")
			}
		}
		// Filter out any explicitly requested headers, deliver the rest to the downloader
		filter := len(headers) == 1
		if filter {
			// If it's a potential sync progress check, validate the content and advertised chain weight
			if p.syncDrop != nil && headers[0].Number.Uint64() == pm.checkpointNumber {
				// Disable the sync drop timer
				p.syncDrop.Stop()
				p.syncDrop = nil

				// Validate the header and either drop the peer or continue
				if headers[0].Hash() != pm.checkpointHash {
					return errors.New("checkpoint hash mismatch")
				}
				return nil
			}
			// Otherwise if it's a whitelisted block, validate against the set
			if want, ok := pm.whitelist[headers[0].Number.Uint64()]; ok {
				if hash := headers[0].Hash(); want != hash {
					p.Log().Info("Whitelist mismatch, dropping peer", "number", headers[0].Number.Uint64(), "hash", hash, "want", want)
					return errors.New("whitelist block mismatch")
				}
				p.Log().Debug("Whitelist block verified", "number", headers[0].Number.Uint64(), "hash", want)
			}
			// Irrelevant of the fork checks, send the header to the fetcher just in case
			headers = pm.blockFetcher.FilterHeaders(p.id, headers, time.Now())
		}
		if len(headers) > 0 || !filter {
			err := pm.downloader.DeliverHeaders(p.id, headers)
			if err != nil {
				log.Debug("Failed to deliver headers", "err", err)
			}
		}

	case msg.Code == GetBlockBodiesMsg:
		// Decode the retrieval message
		msgStream := rlp.NewStream(msg.Payload, uint64(msg.Size))
		if _, err := msgStream.List(); err != nil {
			return err
		}
		// Gather blocks until the fetch or network limits is reached
		var (
			hash   common.Hash
			bytes  int
			bodies []rlp.RawValue
		)
		for bytes < softResponseLimit && len(bodies) < downloader.MaxBlockFetch {
			// Retrieve the hash of the next block
			if err := msgStream.Decode(&hash); err == rlp.EOL {
				break
			} else if err != nil {
				return errResp(ErrDecode, "msg %v: %v", msg, err)
			}
			// Retrieve the requested block body, stopping if enough was found
			if data := pm.blockchain.GetBodyRLP(hash); len(data) != 0 {
				bodies = append(bodies, data)
				bytes += len(data)
			}
		}
		return p.SendBlockBodiesRLP(bodies)

	case msg.Code == BlockBodiesMsg:
		// A batch of block bodies arrived to one of our previous requests
		var request blockBodiesData
		if err := msg.Decode(&request); err != nil {
			return errResp(ErrDecode, "msg %v: %v", msg, err)
		}
		// Deliver them all to the downloader for queuing
		transactions := make([][]*types.Transaction, len(request))
		uncles := make([][]*types.Header, len(request))

		for i, body := range request {
			transactions[i] = body.Transactions
			uncles[i] = body.Uncles
		}
		// Filter out any explicitly requested bodies, deliver the rest to the downloader
		filter := len(transactions) > 0 || len(uncles) > 0
		if filter {
			transactions, uncles = pm.blockFetcher.FilterBodies(p.id, transactions, uncles, time.Now())
		}
		if len(transactions) > 0 || len(uncles) > 0 || !filter {
			err := pm.downloader.DeliverBodies(p.id, transactions, uncles)
			if err != nil {
				log.Debug("Failed to deliver bodies", "err", err)
			}
		}

	case p.version >= eth63 && msg.Code == GetNodeDataMsg:
		// Decode the retrieval message
		msgStream := rlp.NewStream(msg.Payload, uint64(msg.Size))
		if _, err := msgStream.List(); err != nil {
			return err
		}

		// Obtain the TrieDbState
		if pm.mode == downloader.StagedSync {
			return fmt.Errorf("staged sync mode, no support for GetNodeData")
		}
		tds, err := pm.blockchain.GetTrieDbState()
		if err != nil {
			return err
		}
		if tds == nil {
			return fmt.Errorf("download-only mode, no support for GetNodeData")
		}

		// Gather state data until the fetch or network limits is reached
		var (
			hash  common.Hash
			bytes int
			data  [][]byte
		)
		for bytes < softResponseLimit && len(data) < downloader.MaxStateFetch {
			// Retrieve the hash of the next node
			if err := msgStream.Decode(&hash); err == rlp.EOL {
				break
			} else if err != nil {
				return errResp(ErrDecode, "msg %v: %v", msg, err)
			}

			// First try to get the trie node
			node := tds.GetNodeByHash(hash)
			if len(node) != 0 {
				data = append(data, node)
				bytes += len(node)
				continue
			}

			// Now attempt to get the byte code
			code, err := tds.ReadCodeByHash(hash)
			if err == nil {
				data = append(data, code)
				bytes += len(code)
			} else {
				data = append(data, nil)
			}
		}
		return p.SendNodeData(data)

	case p.version >= eth63 && msg.Code == GetReceiptsMsg:
		// Decode the retrieval message
		msgStream := rlp.NewStream(msg.Payload, uint64(msg.Size))
		if _, err := msgStream.List(); err != nil {
			return err
		}
		// Gather state data until the fetch or network limits is reached
		var (
			hash     common.Hash
			bytes    int
			receipts []rlp.RawValue
		)
		for bytes < softResponseLimit && len(receipts) < downloader.MaxReceiptFetch {
			// Retrieve the hash of the next block
			if err := msgStream.Decode(&hash); err == rlp.EOL {
				break
			} else if err != nil {
				return errResp(ErrDecode, "msg %v: %v", msg, err)
			}
			// Retrieve the requested block's receipts, skipping if unknown to us
			results := pm.blockchain.GetReceiptsByHash(hash)
			if results == nil {
				if header := pm.blockchain.GetHeaderByHash(hash); header == nil || header.ReceiptHash != types.EmptyRootHash {
					continue
				}
			}
			// If known, encode and queue for response packet
			if encoded, err := rlp.EncodeToBytes(results); err != nil {
				log.Error("Failed to encode receipt", "err", err)
			} else {
				receipts = append(receipts, encoded)
				bytes += len(encoded)
			}
		}
		return p.SendReceiptsRLP(receipts)

	case p.version >= eth63 && msg.Code == ReceiptsMsg:
		// A batch of receipts arrived to one of our previous requests
		var receipts [][]*types.Receipt
		if err := msg.Decode(&receipts); err != nil {
			return errResp(ErrDecode, "msg %v: %v", msg, err)
		}
		// Deliver all to the downloader
		if err := pm.downloader.DeliverReceipts(p.id, receipts); err != nil {
			log.Debug("Failed to deliver receipts", "err", err)
		}

	case msg.Code == NewBlockHashesMsg:
		if pm.mode == downloader.StagedSync {
			// Staged sync does not support this yet
			return nil
		}
		var announces newBlockHashesData
		if err := msg.Decode(&announces); err != nil {
			return errResp(ErrDecode, "%v: %v", msg, err)
		}
		// Mark the hashes as present at the remote node
		for _, block := range announces {
			p.MarkBlock(block.Hash)
		}
		// Schedule all the unknown hashes for retrieval
		unknown := make(newBlockHashesData, 0, len(announces))
		for _, block := range announces {
			if !pm.blockchain.HasBlock(block.Hash, block.Number) {
				unknown = append(unknown, block)
			}
		}
		for _, block := range unknown {
			pm.blockFetcher.Notify(p.id, block.Hash, block.Number, time.Now(), p.RequestOneHeader, p.RequestBodies) //nolint:errcheck
		}

	case msg.Code == NewBlockMsg:
		if pm.mode == downloader.StagedSync {
			// Staged sync does not support this yet
			return nil
		}
		// Retrieve and decode the propagated block
		var request newBlockData
		if err := msg.Decode(&request); err != nil {
			return errResp(ErrDecode, "%v: %v", msg, err)
		}
		if hash := types.CalcUncleHash(request.Block.Uncles()); hash != request.Block.UncleHash() {
			log.Warn("Propagated block has invalid uncles", "have", hash, "exp", request.Block.UncleHash())
			break // TODO(karalabe): return error eventually, but wait a few releases
		}
		if hash := types.DeriveSha(request.Block.Transactions()); hash != request.Block.TxHash() {
			log.Warn("Propagated block has invalid body", "have", hash, "exp", request.Block.TxHash())
			break // TODO(karalabe): return error eventually, but wait a few releases
		}
		if err := request.sanityCheck(); err != nil {
			return err
		}
		request.Block.ReceivedAt = msg.ReceivedAt
		request.Block.ReceivedFrom = p

		// Mark the peer as owning the block and schedule it for import
		p.MarkBlock(request.Block.Hash())
		if err := pm.blockFetcher.Enqueue(p.id, request.Block); err != nil {
			return err
		}

		// Assuming the block is importable by the peer, but possibly not yet done so,
		// calculate the head hash and TD that the peer truly must have.
		var (
			trueHead = request.Block.ParentHash()
			trueTD   = new(big.Int).Sub(request.TD, request.Block.Difficulty())
		)
		// Update the peer's total difficulty if better than the previous
		if _, td := p.Head(); trueTD.Cmp(td) > 0 {
			p.SetHead(trueHead, trueTD)
			pm.chainSync.handlePeerEvent(p)
		}

	case msg.Code == NewPooledTransactionHashesMsg && p.version >= eth65:
		if pm.txFetcher == nil {
			break
		}
		// New transaction announcement arrived, make sure we have
		// a valid and fresh chain to handle them
		if atomic.LoadUint32(&pm.acceptTxs) == 0 {
			break
		}
		var hashes []common.Hash
		if err := msg.Decode(&hashes); err != nil {
			return errResp(ErrDecode, "msg %v: %v", msg, err)
		}
		// Schedule all the unknown hashes for retrieval
		for _, hash := range hashes {
			p.MarkTransaction(hash)
		}
		pm.txFetcher.Notify(p.id, hashes) // nolint:errcheck

	case msg.Code == GetPooledTransactionsMsg && p.version >= eth65:
		// Decode the retrieval message
		msgStream := rlp.NewStream(msg.Payload, uint64(msg.Size))
		if _, err := msgStream.List(); err != nil {
			return err
		}
		// Gather transactions until the fetch or network limits is reached
		var (
			hash   common.Hash
			bytes  int
			hashes []common.Hash
			txs    []rlp.RawValue
		)
		for bytes < softResponseLimit {
			// Retrieve the hash of the next block
			if err := msgStream.Decode(&hash); err == rlp.EOL {
				break
			} else if err != nil {
				return errResp(ErrDecode, "msg %v: %v", msg, err)
			}
			// Retrieve the requested transaction, skipping if unknown to us
			tx := pm.txpool.Get(hash)
			if tx == nil {
				continue
			}
			// If known, encode and queue for response packet
			if encoded, err := rlp.EncodeToBytes(tx); err != nil {
				log.Error("Failed to encode transaction", "err", err)
			} else {
				hashes = append(hashes, hash)
				txs = append(txs, encoded)
				bytes += len(encoded)
			}
		}
		return p.SendPooledTransactionsRLP(hashes, txs)

	case msg.Code == TransactionMsg || (msg.Code == PooledTransactionsMsg && p.version >= eth65):
		if pm.txFetcher == nil {
			break
		}
		// Transactions arrived, make sure we have a valid and fresh chain to handle them
		if atomic.LoadUint32(&pm.acceptTxs) == 0 {
			break
		}
		// Transactions can be processed, parse all of them and deliver to the pool
		var txs []*types.Transaction
		if err := msg.Decode(&txs); err != nil {
			return errResp(ErrDecode, "msg %v: %v", msg, err)
		}
		for i, tx := range txs {
			// Validate and mark the remote transaction
			if tx == nil {
				return errResp(ErrDecode, "transaction %d is nil", i)
			}
			p.MarkTransaction(tx.Hash())
		}
		pm.txFetcher.Enqueue(p.id, txs, msg.Code == PooledTransactionsMsg) // nolint:errcheck

	default:
		return errResp(ErrInvalidMsgCode, "%v", msg.Code)
	}
	return nil
}

func (pm *ProtocolManager) extractAddressHash(addressOrHash []byte) (common.Hash, error) {
	var addrHash common.Hash
	if len(addressOrHash) == common.HashLength {
		addrHash.SetBytes(addressOrHash)
		return addrHash, nil
	} else if len(addressOrHash) == common.AddressLength {
		addrHash = crypto.Keccak256Hash(addressOrHash)
		return addrHash, nil
	} else {
		return addrHash, errResp(ErrDecode, "not an account address or its hash")
	}
}

func (pm *ProtocolManager) handleDebugMsg(p *debugPeer) error {
	msg, readErr := p.rw.ReadMsg()
	if readErr != nil {
		return fmt.Errorf("handleDebugMsg p.rw.ReadMsg: %w", readErr)
	}
	if msg.Size > DebugMaxMsgSize {
		return errResp(ErrMsgTooLarge, "%v > %v", msg.Size, DebugMaxMsgSize)
	}
	defer msg.Discard()

	switch msg.Code {
	case DebugSetGenesisMsg:
		msgStream := rlp.NewStream(msg.Payload, uint64(msg.Size))

		var msgAsJson []byte
		if err := msgStream.Decode(&msgAsJson); err != nil {
			return fmt.Errorf("msgStream.Decode: %w", err)
		}

		genesis := core.DefaultGenesisBlock()
		if err := json.Unmarshal(msgAsJson, genesis); err != nil {
			return fmt.Errorf("json.Unmarshal: %w", err)
		}

		_ = os.Remove("simulator")
		ethDb := ethdb.MustOpen("simulator")
		chainConfig, _, _, err := core.SetupGenesisBlock(ethDb, genesis, true /* history */)
		if err != nil {
			return fmt.Errorf("SetupGenesisBlock: %w", err)
		}

		// Clean up: reuse engine... probably we can
		time.Sleep(100 * time.Millisecond) // wait for pm.syncer finish

		engine := pm.blockchain.Engine()
		pm.blockchain.ChainDb().Close()
		blockchain, err := core.NewBlockChain(ethDb, nil, chainConfig, engine, vm.Config{}, nil, nil, vm.NewDestsCache(10))
		if err != nil {
			return fmt.Errorf("fail in NewBlockChain: %w", err)
		}
		pm.blockchain.Stop()
		pm.blockchain = blockchain
		pm.forkFilter = forkid.NewFilter(pm.blockchain)

		tds, err := pm.blockchain.GetTrieDbState()
		if err != nil {
			return fmt.Errorf("fail in GetTrieDbState: %w", err)
		}
		initPm(pm, pm.txpool, pm.blockchain.Engine(), pm.blockchain, tds, pm.blockchain.ChainDb())
		pm.quitSync = make(chan struct{})

		remotedbserver.StartDeprecated(ethDb.KV(), "") // hack to make UI work. But need to somehow re-create whole Node or Ethereum objects

		// hacks to speedup local sync
		downloader.MaxHashFetch = 512 * 10
		downloader.MaxBlockFetch = 128 * 10
		downloader.MaxHeaderFetch = 192 * 10
		downloader.MaxReceiptFetch = 256 * 10

		log.Warn("Succeed to set new Genesis")
		if err := p2p.Send(p.rw, DebugSetGenesisMsg, "{}"); err != nil {
			return fmt.Errorf("p2p.Send: %w", err)
		}
		return nil
	default:
		return errResp(ErrInvalidMsgCode, "%v", msg.Code)
	}
	return nil
}

// BroadcastBlock will either propagate a block to a subset of its peers, or
// will only announce its availability (depending what's requested).
func (pm *ProtocolManager) BroadcastBlock(block *types.Block, propagate bool) {
	hash := block.Hash()
	peers := pm.peers.PeersWithoutBlock(hash)

	// If propagation is requested, send to a subset of the peer
	if propagate {
		// Calculate the TD of the block (it's not imported yet, so block.Td is not valid)
		var td *big.Int
		if parent := pm.blockchain.GetBlock(block.ParentHash(), block.NumberU64()-1); parent != nil {
			td = new(big.Int).Add(block.Difficulty(), pm.blockchain.GetTd(block.ParentHash(), block.NumberU64()-1))
		} else {
			log.Error("Propagating dangling block", "number", block.Number(), "hash", hash)
			return
		}
		// Send the block to a subset of our peers
		transfer := peers[:int(math.Sqrt(float64(len(peers))))]
		for _, peer := range transfer {
			peer.AsyncSendNewBlock(block, td)
		}
		log.Trace("Propagated block", "hash", hash, "recipients", len(transfer), "duration", common.PrettyDuration(time.Since(block.ReceivedAt)))
		return
	}
	// Otherwise if the block is indeed in out own chain, announce it
	if pm.blockchain.HasBlock(hash, block.NumberU64()) {
		for _, peer := range peers {
			peer.AsyncSendNewBlockHash(block)
		}
		log.Trace("Announced block", "hash", hash, "recipients", len(peers), "duration", common.PrettyDuration(time.Since(block.ReceivedAt)))
	}
}

// BroadcastTransactions will propagate a batch of transactions to all peers which are not known to
// already have the given transaction.
func (pm *ProtocolManager) BroadcastTransactions(txs types.Transactions, propagate bool) {
	var (
		txset = make(map[*peer][]common.Hash)
		annos = make(map[*peer][]common.Hash)
	)
	// Broadcast transactions to a batch of peers not knowing about it
	if propagate {
		for _, tx := range txs {
			peers := pm.peers.PeersWithoutTx(tx.Hash())

			// Send the block to a subset of our peers
			transfer := peers[:int(math.Sqrt(float64(len(peers))))]
			for _, peer := range transfer {
				txset[peer] = append(txset[peer], tx.Hash())
			}
			log.Trace("Broadcast transaction", "hash", tx.Hash(), "recipients", len(peers))
		}
		for peer, hashes := range txset {
			peer.AsyncSendTransactions(hashes)
		}
		return
	}
	// Otherwise only broadcast the announcement to peers
	for _, tx := range txs {
		peers := pm.peers.PeersWithoutTx(tx.Hash())
		for _, peer := range peers {
			annos[peer] = append(annos[peer], tx.Hash())
		}
	}
	for peer, hashes := range annos {
		if peer.version >= eth65 {
			peer.AsyncSendPooledTransactionHashes(hashes)
		} else {
			peer.AsyncSendTransactions(hashes)
		}
	}
}

// minedBroadcastLoop sends mined blocks to connected peers.
func (pm *ProtocolManager) minedBroadcastLoop() {
	defer pm.wg.Done()

	for obj := range pm.minedBlockSub.Chan() {
		if ev, ok := obj.Data.(core.NewMinedBlockEvent); ok {
			pm.BroadcastBlock(ev.Block, true)  // First propagate block to peers
			pm.BroadcastBlock(ev.Block, false) // Only then announce to the rest
		}
	}
}

// txBroadcastLoop announces new transactions to connected peers.
func (pm *ProtocolManager) txBroadcastLoop() {
	defer pm.wg.Done()

	for {
		select {
		case <-pm.quitSync:
			return
		case event := <-pm.txsCh:
			// For testing purpose only, disable propagation
			if pm.broadcastTxAnnouncesOnly {
				pm.BroadcastTransactions(event.Txs, false)
				continue
			}
			pm.BroadcastTransactions(event.Txs, true)  // First propagate transactions to peers
			pm.BroadcastTransactions(event.Txs, false) // Only then announce to the rest

		case <-pm.txsSub.Err():
			return
		}
	}
}

// NodeInfo represents a short summary of the Ethereum sub-protocol metadata
// known about the host peer.
type NodeInfo struct {
	Network    uint64              `json:"network"`    // Ethereum network ID (1=Frontier, 2=Morden, Ropsten=3, Rinkeby=4)
	Difficulty *big.Int            `json:"difficulty"` // Total difficulty of the host's blockchain
	Genesis    common.Hash         `json:"genesis"`    // SHA3 hash of the host's genesis block
	Config     *params.ChainConfig `json:"config"`     // Chain configuration for the fork rules
	Head       common.Hash         `json:"head"`       // SHA3 hash of the host's best owned block
}

// NodeInfo retrieves some protocol metadata about the running host node.
func (pm *ProtocolManager) NodeInfo() *NodeInfo {
	currentBlock := pm.blockchain.CurrentBlock()
	return &NodeInfo{
		Network:    pm.networkID,
		Difficulty: pm.blockchain.GetTd(currentBlock.Hash(), currentBlock.NumberU64()),
		Genesis:    pm.blockchain.Genesis().Hash(),
		Config:     pm.blockchain.Config(),
		Head:       currentBlock.Hash(),
	}
}<|MERGE_RESOLUTION|>--- conflicted
+++ resolved
@@ -250,40 +250,6 @@
 	}
 }
 
-<<<<<<< HEAD
-func (pm *ProtocolManager) makeMgrProtocol() p2p.Protocol {
-	log.Info("Initialising Merry-Go-Round protocol", "versions", MGRVersions)
-	return p2p.Protocol{
-		Name:    MGRName,
-		Version: MGRVersions[0],
-		Length:  MGRLengths[MGRVersions[0]],
-		Run: func(p *p2p.Peer, rw p2p.MsgReadWriter) error {
-			peer := &mgrPeer{Peer: p, rw: rw}
-			select {
-			case <-pm.quitSync:
-				return p2p.DiscQuitting
-			default:
-				if err := pm.wg.Add(1); err != nil {
-					return err
-				}
-				defer pm.wg.Done()
-				return pm.handleMgr(peer)
-			}
-		},
-		NodeInfo: func() interface{} {
-			return pm.NodeInfo()
-		},
-		PeerInfo: func(id enode.ID) interface{} {
-			if p := pm.peers.Peer(fmt.Sprintf("%x", id[:8])); p != nil {
-				return p.Info()
-			}
-			return nil
-		},
-	}
-}
-
-=======
->>>>>>> 2689b35d
 func (pm *ProtocolManager) txpoolGet(hash common.Hash) *types.Transaction {
 	switch pm.txpool.(type) {
 	case nil:
