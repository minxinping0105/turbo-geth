--- conflicted
+++ resolved
@@ -27,16 +27,6 @@
 	"github.com/ledgerwatch/turbo-geth/turbo/shards"
 )
 
-<<<<<<< HEAD
-const (
-	callIndicesMemLimit       = 256 * datasize.MB
-	callIndicesCheckSizeEvery = 30 * time.Second
-)
-=======
-type StateAccessBuilder func(db ethdb.Database, blockNumber uint64,
-	accountCache, storageCache, codeCache, codeSizeCache *fastcache.Cache) (state.StateReader, state.WriterWithChangeSets)
->>>>>>> c514f9a2
-
 type CallTracesStageParams struct {
 	ToBlock   uint64 // not setting this params means no limit
 	BatchSize int
