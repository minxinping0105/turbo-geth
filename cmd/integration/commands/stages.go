--- conflicted
+++ resolved
@@ -242,21 +242,8 @@
 	rootCmd.AddCommand(cmdStageTxLookup)
 }
 
-<<<<<<< HEAD
 func stageSenders(db ethdb.Database, ctx context.Context) error {
-	bc, _, progress := newSync(ctx.Done(), db, db, nil)
-=======
-func stageSenders(ctx context.Context) error {
-	db := openDatabase()
-	defer db.Close()
-
-	err := SetSnapshotKV(db, snapshotDir, snapshotMode)
-	if err != nil {
-		panic(err)
-	}
-
-	_, bc, _, progress := newSync(ctx.Done(), db, db, nil)
->>>>>>> 5e563dbb
+	_, bc, _, progress := newSync(ctx.Done(), db, db, nil)
 	defer bc.Stop()
 
 	if reset {
@@ -392,14 +379,7 @@
 func stageLogIndex(db ethdb.Database, ctx context.Context) error {
 	core.UsePlainStateExecution = true
 
-<<<<<<< HEAD
-	bc, _, progress := newSync(ctx.Done(), db, db, nil)
-=======
-	db := openDatabase()
-	defer db.Close()
-
-	_, bc, _, progress := newSync(ctx.Done(), db, db, nil)
->>>>>>> 5e563dbb
+	_, bc, _, progress := newSync(ctx.Done(), db, db, nil)
 	defer bc.Stop()
 
 	if reset {
@@ -428,14 +408,7 @@
 func stageCallTraces(db ethdb.Database, ctx context.Context) error {
 	core.UsePlainStateExecution = true
 
-<<<<<<< HEAD
-	bc, _, progress := newSync(ctx.Done(), db, db, nil)
-=======
-	db := openDatabase()
-	defer db.Close()
-
-	_, bc, _, progress := newSync(ctx.Done(), db, db, nil)
->>>>>>> 5e563dbb
+	_, bc, _, progress := newSync(ctx.Done(), db, db, nil)
 	defer bc.Stop()
 
 	if reset {
@@ -544,15 +517,10 @@
 	if err != nil {
 		panic(err)
 	}
-<<<<<<< HEAD
-	sm, err := ethdb.GetStorageModeFromDB(tx)
-=======
-
 	cc := &core.TinyChainContext{}
 	cc.SetDB(tx)
 	cc.SetEngine(ethash.NewFaker())
-	sm, err := ethdb.GetStorageModeFromDB(db)
->>>>>>> 5e563dbb
+	sm, err := ethdb.GetStorageModeFromDB(tx)
 	if err != nil {
 		panic(err)
 	}
