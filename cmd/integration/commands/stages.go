--- conflicted
+++ resolved
@@ -360,11 +360,7 @@
 	if err != nil {
 		panic(err)
 	}
-<<<<<<< HEAD
-	st, err := stagedsync.PrepareStagedSync(nil, chainConfig, bc, bc.GetVMConfig(), db, "integration_test", sm, "", quitCh, nil, nil, func() error { return nil }, hook, ethdb.SnapshotMode{})
-=======
-	st, err := stagedsync.New().Prepare(nil, chainConfig, bc, bc.GetVMConfig(), db, tx, "integration_test", sm, "", quitCh, nil, nil, func() error { return nil }, hook)
->>>>>>> 1a0e9275
+	st, err := stagedsync.New().Prepare(nil, chainConfig, bc, bc.GetVMConfig(), db, tx, "integration_test", sm, "", quitCh, nil, nil, func() error { return nil }, hook, ethdb.SnapshotMode{})
 	if err != nil {
 		panic(err)
 	}
