// Copyright 2015 The go-ethereum Authors
// This file is part of the go-ethereum library.
//
// The go-ethereum library is free software: you can redistribute it and/or modify
// it under the terms of the GNU Lesser General Public License as published by
// the Free Software Foundation, either version 3 of the License, or
// (at your option) any later version.
//
// The go-ethereum library is distributed in the hope that it will be useful,
// but WITHOUT ANY WARRANTY; without even the implied warranty of
// MERCHANTABILITY or FITNESS FOR A PARTICULAR PURPOSE. See the
// GNU Lesser General Public License for more details.
//
// You should have received a copy of the GNU Lesser General Public License
// along with the go-ethereum library. If not, see <http://www.gnu.org/licenses/>.

package backends

import (
	"context"
	"errors"
	"fmt"
	"math/big"
	"runtime"
	"sync"
	"time"

	"github.com/holiman/uint256"

	ethereum "github.com/ledgerwatch/turbo-geth"
	"github.com/ledgerwatch/turbo-geth/accounts/abi"
	"github.com/ledgerwatch/turbo-geth/accounts/abi/bind"
	"github.com/ledgerwatch/turbo-geth/common"
	"github.com/ledgerwatch/turbo-geth/common/hexutil"
	"github.com/ledgerwatch/turbo-geth/common/math"
	"github.com/ledgerwatch/turbo-geth/common/u256"
	"github.com/ledgerwatch/turbo-geth/consensus/ethash"
	"github.com/ledgerwatch/turbo-geth/consensus/process"
	"github.com/ledgerwatch/turbo-geth/core"
	"github.com/ledgerwatch/turbo-geth/core/bloombits"
	"github.com/ledgerwatch/turbo-geth/core/rawdb"
	"github.com/ledgerwatch/turbo-geth/core/state"
	"github.com/ledgerwatch/turbo-geth/core/types"
	"github.com/ledgerwatch/turbo-geth/core/vm"
	"github.com/ledgerwatch/turbo-geth/eth/filters"
	"github.com/ledgerwatch/turbo-geth/eth/stagedsync"
	"github.com/ledgerwatch/turbo-geth/ethdb"
	"github.com/ledgerwatch/turbo-geth/event"
	"github.com/ledgerwatch/turbo-geth/log"
	"github.com/ledgerwatch/turbo-geth/params"
	"github.com/ledgerwatch/turbo-geth/rpc"
)

// This nil assignment ensures at compile time that SimulatedBackend implements bind.ContractBackend.
var _ bind.ContractBackend = (*SimulatedBackend)(nil)

var (
	errBlockNumberUnsupported  = errors.New("simulatedBackend cannot access blocks other than the latest block")
	errBlockDoesNotExist       = errors.New("block does not exist in blockchain")
	errTransactionDoesNotExist = errors.New("transaction does not exist")
)

// SimulatedBackend implements bind.ContractBackend, simulating a blockchain in
// the background. Its main purpose is to allow for easy testing of contract bindings.
// Simulated backend implements the following interfaces:
// ChainReader, ChainStateReader, ContractBackend, ContractCaller, ContractFilterer, ContractTransactor,
// DeployBackend, GasEstimator, GasPricer, LogFilterer, PendingContractCaller, TransactionReader, and TransactionSender
type SimulatedBackend struct {
	database   *ethdb.ObjectDatabase // In memory database to store our testing data
<<<<<<< HEAD
	kv         ethdb.KV              // Same as database, but different interface
	engine     *process.Consensus
	exit       chan struct{}
=======
	engine     consensus.Engine
>>>>>>> 9db5debc
	blockchain *core.BlockChain // Ethereum blockchain to handle the consensus

	mu              sync.Mutex
	prependBlock    *types.Block
	pendingReceipts types.Receipts
	pendingHeader   *types.Header
	gasPool         *core.GasPool
	pendingBlock    *types.Block // Currently pending block that will be imported on request
	pendingReader   *state.PlainStateReader
	pendingState    *state.IntraBlockState // Currently pending state that will be the active on request

	events *filters.EventSystem // Event system for filtering log events live

	config     *params.ChainConfig
	txCacher   *core.TxSenderCacher
	rmLogsFeed event.Feed
	chainFeed  event.Feed
	logsFeed   event.Feed
}

// NewSimulatedBackendWithDatabase creates a new binding backend based on the given database
// and uses a simulated blockchain for testing purposes.
func NewSimulatedBackendWithDatabase(database *ethdb.ObjectDatabase, alloc core.GenesisAlloc, gasLimit uint64) *SimulatedBackend {
	genesis := core.Genesis{Config: params.AllEthashProtocolChanges, GasLimit: gasLimit, Alloc: alloc}
	genesisBlock := genesis.MustCommit(database)
	engine := ethash.NewFaker()

	exit := make(chan struct{})
	eng := process.NewConsensusProcess(engine, genesis.Config, exit)

	txCacher := core.NewTxSenderCacher(runtime.NumCPU())
	blockchain, err := core.NewBlockChain(database, nil, genesis.Config, engine, vm.Config{}, nil, txCacher)
	if err != nil {
		panic(fmt.Sprintf("%v", err))
	}
	blockchain.EnableReceipts(true)

	backend := &SimulatedBackend{
		prependBlock: genesisBlock,
		database:     database,
<<<<<<< HEAD
		kv:           database.KV(),
		engine:       eng,
		exit:         exit,
=======
		engine:       engine,
>>>>>>> 9db5debc
		blockchain:   blockchain,
		config:       genesis.Config,
		txCacher:     txCacher,
	}
	backend.events = filters.NewEventSystem(&filterBackend{database, backend}, false)
	backend.emptyPendingBlock()
	return backend
}

// NewSimulatedBackend creates a new binding backend using a simulated blockchain
// for testing purposes.
func NewSimulatedBackendWithConfig(alloc core.GenesisAlloc, config *params.ChainConfig, gasLimit uint64) *SimulatedBackend {
	database := ethdb.NewMemDatabase()
	genesis := core.Genesis{Config: config, GasLimit: gasLimit, Alloc: alloc}
	genesisBlock := genesis.MustCommit(database)
	engine := ethash.NewFaker()

	exit := make(chan struct{})
	eng := process.NewConsensusProcess(engine, genesis.Config, exit)

	txCacher := core.NewTxSenderCacher(1)
	blockchain, err := core.NewBlockChain(database, nil, genesis.Config, engine, vm.Config{}, nil, txCacher)
	if err != nil {
		panic(err)
	}
	blockchain.EnableReceipts(true)
	backend := &SimulatedBackend{
		prependBlock: genesisBlock,
		database:     database,
<<<<<<< HEAD
		kv:           database.KV(),
		engine:       eng,
		exit:         exit,
=======
		engine:       engine,
>>>>>>> 9db5debc
		blockchain:   blockchain,
		config:       genesis.Config,
		txCacher:     txCacher,
	}
	backend.events = filters.NewEventSystem(&filterBackend{database, backend}, false)
	backend.emptyPendingBlock()
	return backend
}

// NewSimulatedBackend creates a new binding backend using a simulated blockchain
// for testing purposes.
func NewSimulatedBackend(alloc core.GenesisAlloc, gasLimit uint64) *SimulatedBackend {
	return NewSimulatedBackendWithDatabase(ethdb.NewMemDatabase(), alloc, gasLimit)
}

func (b *SimulatedBackend) DB() ethdb.Database {
	return b.database
}

// Close terminates the underlying blockchain's update loop.
func (b *SimulatedBackend) Close() error {
	b.blockchain.Stop()
	b.database.Close()
	common.SafeClose(b.exit)
	return nil
}

// Commit imports all the pending transactions as a single block and starts a
// fresh new state.
func (b *SimulatedBackend) Commit() {
	//fmt.Printf("---- Start committing block %d\n", b.pendingBlock.NumberU64())
	b.mu.Lock()
	defer b.mu.Unlock()
<<<<<<< HEAD
	//nolint:errcheck
	stagedsync.InsertBlockInStages(b.database, b.config, b.engine, b.pendingBlock, b.blockchain)
=======
	if _, err := stagedsync.InsertBlockInStages(b.database, b.config, &vm.Config{}, b.blockchain.Engine(), b.pendingBlock, false /* checkRoot */); err != nil {
		panic(err)
	}
>>>>>>> 9db5debc
	//nolint:prealloc
	var allLogs []*types.Log
	for _, r := range b.pendingReceipts {
		allLogs = append(allLogs, r.Logs...)
	}
	b.logsFeed.Send(allLogs)
	//fmt.Printf("---- End committing block %d\n", b.pendingBlock.NumberU64())
	b.prependBlock = b.pendingBlock
	b.emptyPendingBlock()
}

// Rollback aborts all pending transactions, reverting to the last committed state.
func (b *SimulatedBackend) Rollback() {
	b.mu.Lock()
	defer b.mu.Unlock()

	b.emptyPendingBlock()
}

func (b *SimulatedBackend) emptyPendingBlock() {
	blocks, receipts, _ := core.GenerateChain(b.config, b.prependBlock, ethash.NewFaker(), b.database, 1, func(int, *core.BlockGen) {}, false /* intermediateHashes */)
	b.pendingBlock = blocks[0]
	b.pendingReceipts = receipts[0]
	b.pendingHeader = b.pendingBlock.Header()
	b.gasPool = new(core.GasPool).AddGas(b.pendingHeader.GasLimit)
	b.pendingReader = state.NewPlainStateReader(b.database)
	b.pendingState = state.New(b.pendingReader)
}

// stateByBlockNumber retrieves a state by a given blocknumber.
func (b *SimulatedBackend) stateByBlockNumber(db ethdb.Database, blockNumber *big.Int) *state.IntraBlockState {
	if blockNumber == nil || blockNumber.Cmp(b.pendingBlock.Number()) == 0 {
		return state.New(state.NewPlainDBState(db, b.pendingBlock.NumberU64()))
	}
	return state.New(state.NewPlainDBState(db, uint64(blockNumber.Int64())))
}

// CodeAt returns the code associated with a certain account in the blockchain.
func (b *SimulatedBackend) CodeAt(ctx context.Context, contract common.Address, blockNumber *big.Int) ([]byte, error) {
	b.mu.Lock()
	defer b.mu.Unlock()

	dbtx, err1 := b.database.Begin(ctx, ethdb.RO)
	if err1 != nil {
		return nil, err1
	}
	defer dbtx.Rollback()
	stateDB := b.stateByBlockNumber(dbtx, blockNumber)
	return stateDB.GetCode(contract), nil
}

// BalanceAt returns the wei balance of a certain account in the blockchain.
func (b *SimulatedBackend) BalanceAt(ctx context.Context, contract common.Address, blockNumber *big.Int) (*uint256.Int, error) {
	b.mu.Lock()
	defer b.mu.Unlock()

	dbtx, err1 := b.database.Begin(ctx, ethdb.RO)
	if err1 != nil {
		return nil, err1
	}
	defer dbtx.Rollback()
	stateDB := b.stateByBlockNumber(dbtx, blockNumber)
	return stateDB.GetBalance(contract), nil
}

// NonceAt returns the nonce of a certain account in the blockchain.
func (b *SimulatedBackend) NonceAt(ctx context.Context, contract common.Address, blockNumber *big.Int) (uint64, error) {
	b.mu.Lock()
	defer b.mu.Unlock()

	dbtx, err1 := b.database.Begin(ctx, ethdb.RO)
	if err1 != nil {
		return 0, err1
	}
	defer dbtx.Rollback()
	stateDB := b.stateByBlockNumber(dbtx, blockNumber)
	return stateDB.GetNonce(contract), nil
}

// StorageAt returns the value of key in the storage of an account in the blockchain.
func (b *SimulatedBackend) StorageAt(ctx context.Context, contract common.Address, key common.Hash, blockNumber *big.Int) ([]byte, error) {
	b.mu.Lock()
	defer b.mu.Unlock()

	dbtx, err1 := b.database.Begin(ctx, ethdb.RO)
	if err1 != nil {
		return nil, err1
	}
	defer dbtx.Rollback()
	stateDB := b.stateByBlockNumber(dbtx, blockNumber)
	var val uint256.Int
	stateDB.GetState(contract, &key, &val)
	return val.Bytes(), nil
}

// TransactionReceipt returns the receipt of a transaction.
func (b *SimulatedBackend) TransactionReceipt(ctx context.Context, txHash common.Hash) (*types.Receipt, error) {
	b.mu.Lock()
	defer b.mu.Unlock()

	receipt, _, _, _ := rawdb.ReadReceipt(b.database, txHash)
	return receipt, nil
}

// TransactionByHash checks the pool of pending transactions in addition to the
// blockchain. The isPending return value indicates whether the transaction has been
// mined yet. Note that the transaction may not be part of the canonical chain even if
// it's not pending.
func (b *SimulatedBackend) TransactionByHash(ctx context.Context, txHash common.Hash) (*types.Transaction, bool, error) {
	b.mu.Lock()
	defer b.mu.Unlock()

	tx := b.pendingBlock.Transaction(txHash)
	if tx != nil {
		return tx, true, nil
	}
	tx, _, _, _ = rawdb.ReadTransaction(b.database, txHash)
	if tx != nil {
		return tx, false, nil
	}
	return nil, false, ethereum.NotFound
}

// BlockByHash retrieves a block based on the block hash.
func (b *SimulatedBackend) BlockByHash(ctx context.Context, hash common.Hash) (*types.Block, error) {
	b.mu.Lock()
	defer b.mu.Unlock()

	if hash == b.pendingBlock.Hash() {
		return b.pendingBlock, nil
	}

	block, err := rawdb.ReadBlockByHash(b.database, hash)
	if err != nil {
		return nil, err
	}
	if block != nil {
		return block, nil
	}

	return nil, errBlockDoesNotExist
}

// BlockByNumber retrieves a block from the database by number, caching it
// (associated with its hash) if found.
func (b *SimulatedBackend) BlockByNumber(ctx context.Context, number *big.Int) (*types.Block, error) {
	b.mu.Lock()
	defer b.mu.Unlock()

	return b.blockByNumberNoLock(ctx, number)
}

// blockByNumberNoLock retrieves a block from the database by number, caching it
// (associated with its hash) if found without Lock.
func (b *SimulatedBackend) blockByNumberNoLock(_ context.Context, number *big.Int) (*types.Block, error) {
	if number == nil || number.Cmp(b.prependBlock.Number()) == 0 {
		return b.prependBlock, nil
	}

	hash, err := rawdb.ReadCanonicalHash(b.database, number.Uint64())
	if err != nil {
		return nil, err
	}
	block := rawdb.ReadBlock(b.database, hash, number.Uint64())
	if block == nil {
		return nil, errBlockDoesNotExist
	}

	return block, nil
}

// HeaderByHash returns a block header from the current canonical chain.
func (b *SimulatedBackend) HeaderByHash(ctx context.Context, hash common.Hash) (*types.Header, error) {
	b.mu.Lock()
	defer b.mu.Unlock()

	if hash == b.pendingBlock.Hash() {
		return b.pendingBlock.Header(), nil
	}

	number := rawdb.ReadHeaderNumber(b.database, hash)
	if number == nil {
		return nil, errBlockDoesNotExist
	}
	header := rawdb.ReadHeader(b.database, hash, *number)
	if header == nil {
		return nil, errBlockDoesNotExist
	}

	return header, nil
}

// HeaderByNumber returns a block header from the current canonical chain. If number is
// nil, the latest known header is returned.
func (b *SimulatedBackend) HeaderByNumber(ctx context.Context, number *big.Int) (*types.Header, error) {
	b.mu.Lock()
	defer b.mu.Unlock()

	if number == nil || number.Cmp(b.prependBlock.Number()) == 0 {
		return b.prependBlock.Header(), nil
	}
	hash, err := rawdb.ReadCanonicalHash(b.database, number.Uint64())
	if err != nil {
		return nil, err
	}
	header := rawdb.ReadHeader(b.database, hash, number.Uint64())
	return header, nil
}

// TransactionCount returns the number of transactions in a given block.
func (b *SimulatedBackend) TransactionCount(ctx context.Context, blockHash common.Hash) (uint, error) {
	b.mu.Lock()
	defer b.mu.Unlock()

	if blockHash == b.pendingBlock.Hash() {
		return uint(b.pendingBlock.Transactions().Len()), nil
	}

	block, err := rawdb.ReadBlockByHash(b.database, blockHash)
	if err != nil {
		return 0, err
	}
	if block == nil {
		return uint(0), errBlockDoesNotExist
	}

	return uint(block.Transactions().Len()), nil
}

// TransactionInBlock returns the transaction for a specific block at a specific index.
func (b *SimulatedBackend) TransactionInBlock(ctx context.Context, blockHash common.Hash, index uint) (*types.Transaction, error) {
	b.mu.Lock()
	defer b.mu.Unlock()

	if blockHash == b.pendingBlock.Hash() {
		transactions := b.pendingBlock.Transactions()
		if uint(len(transactions)) < index+1 {
			return nil, errTransactionDoesNotExist
		}

		return transactions[index], nil
	}

	block, err := rawdb.ReadBlockByHash(b.database, blockHash)
	if err != nil {
		return nil, err
	}
	if block == nil {
		return nil, errBlockDoesNotExist
	}

	transactions := block.Transactions()
	if uint(len(transactions)) < index+1 {
		return nil, errTransactionDoesNotExist
	}

	return transactions[index], nil
}

// PendingCodeAt returns the code associated with an account in the pending state.
func (b *SimulatedBackend) PendingCodeAt(ctx context.Context, contract common.Address) ([]byte, error) {
	b.mu.Lock()
	defer b.mu.Unlock()

	return b.pendingState.GetCode(contract), nil
}

func newRevertError(result *core.ExecutionResult) *revertError {
	reason, errUnpack := abi.UnpackRevert(result.Revert())
	err := errors.New("execution reverted")
	if errUnpack == nil {
		err = fmt.Errorf("execution reverted: %v", reason)
	}
	return &revertError{
		error:  err,
		reason: hexutil.Encode(result.Revert()),
	}
}

// revertError is an API error that encompasses an EVM revert with JSON error
// code and a binary data blob.
type revertError struct {
	error
	reason string // revert reason hex encoded
}

// ErrorCode returns the JSON error code for a revert.
// See: https://github.com/ethereum/wiki/wiki/JSON-RPC-Error-Codes-Improvement-Proposal
func (e *revertError) ErrorCode() int {
	return 3
}

// ErrorData returns the hex encoded revert reason.
func (e *revertError) ErrorData() interface{} {
	return e.reason
}

// CallContract executes a contract call.
func (b *SimulatedBackend) CallContract(ctx context.Context, call ethereum.CallMsg, blockNumber *big.Int) ([]byte, error) {
	b.mu.Lock()
	defer b.mu.Unlock()

	if blockNumber != nil && blockNumber.Cmp(b.pendingBlock.Number()) != 0 {
		return nil, errBlockNumberUnsupported
	}
	s := state.New(state.NewPlainStateReader(b.database))
	res, err := b.callContract(ctx, call, b.pendingBlock, s)
	if err != nil {
		return nil, err
	}
	// If the result contains a revert reason, try to unpack and return it.
	if len(res.Revert()) > 0 {
		return nil, newRevertError(res)
	}
	return res.Return(), res.Err
}

// PendingCallContract executes a contract call on the pending state.
func (b *SimulatedBackend) PendingCallContract(ctx context.Context, call ethereum.CallMsg) ([]byte, error) {
	b.mu.Lock()
	defer b.mu.Unlock()
	defer b.pendingState.RevertToSnapshot(b.pendingState.Snapshot())

	res, err := b.callContract(ctx, call, b.pendingBlock, b.pendingState)
	if err != nil {
		return nil, err
	}
	// If the result contains a revert reason, try to unpack and return it.
	if len(res.Revert()) > 0 {
		return nil, newRevertError(res)
	}
	return res.Return(), res.Err
}

// PendingNonceAt implements PendingStateReader.PendingNonceAt, retrieving
// the nonce currently pending for the account.
func (b *SimulatedBackend) PendingNonceAt(ctx context.Context, account common.Address) (uint64, error) {
	b.mu.Lock()
	defer b.mu.Unlock()

	return b.pendingState.GetOrNewStateObject(account).Nonce(), nil
}

// SuggestGasPrice implements ContractTransactor.SuggestGasPrice. Since the simulated
// chain doesn't have miners, we just return a gas price of 1 for any call.
func (b *SimulatedBackend) SuggestGasPrice(ctx context.Context) (*big.Int, error) {
	return big.NewInt(1), nil
}

// EstimateGas executes the requested code against the currently pending block/state and
// returns the used amount of gas.
func (b *SimulatedBackend) EstimateGas(ctx context.Context, call ethereum.CallMsg) (uint64, error) {
	b.mu.Lock()
	defer b.mu.Unlock()

	// Determine the lowest and highest possible gas limits to binary search in between
	var (
		lo  = params.TxGas - 1
		hi  uint64
		cap uint64
	)
	if call.Gas >= params.TxGas {
		hi = call.Gas
	} else {
		hi = b.pendingBlock.GasLimit()
	}
	// Recap the highest gas allowance with account's balance.
	if call.GasPrice != nil && call.GasPrice.BitLen() != 0 {
		balance := b.pendingState.GetBalance(call.From) // from can't be nil
		available := balance.ToBig()
		if call.Value != nil {
			if call.Value.ToBig().Cmp(available) >= 0 {
				return 0, errors.New("insufficient funds for transfer")
			}
			available.Sub(available, call.Value.ToBig())
		}
		allowance := new(big.Int).Div(available, call.GasPrice.ToBig())
		if allowance.IsUint64() && hi > allowance.Uint64() {
			transfer := call.Value
			if transfer == nil {
				transfer = new(uint256.Int)
			}
			log.Warn("Gas estimation capped by limited funds", "original", hi, "balance", balance,
				"sent", transfer, "gasprice", call.GasPrice, "fundable", allowance)
			hi = allowance.Uint64()
		}
	}
	cap = hi

	// Create a helper to check if a gas allowance results in an executable transaction
	executable := func(gas uint64) (bool, *core.ExecutionResult, error) {
		call.Gas = gas

		snapshot := b.pendingState.Snapshot()
		res, err := b.callContract(ctx, call, b.pendingBlock, b.pendingState)
		b.pendingState.RevertToSnapshot(snapshot)

		if err != nil {
			if err == core.ErrIntrinsicGas {
				return true, nil, nil // Special case, raise gas limit
			}
			return true, nil, err // Bail out
		}
		return res.Failed(), res, nil
	}
	// Execute the binary search and hone in on an executable gas limit
	for lo+1 < hi {
		mid := (hi + lo) / 2
		failed, _, err := executable(mid)

		// If the error is not nil(consensus error), it means the provided message
		// call or transaction will never be accepted no matter how much gas it is
		// assigned. Return the error directly, don't struggle any more
		if err != nil {
			return 0, err
		}
		if failed {
			lo = mid
		} else {
			hi = mid
		}
	}
	// Reject the transaction as invalid if it still fails at the highest allowance
	if hi == cap {
		failed, result, err := executable(hi)
		if err != nil {
			return 0, err
		}
		if failed {
			if result != nil && result.Err != vm.ErrOutOfGas {
				if len(result.Revert()) > 0 {
					return 0, newRevertError(result)
				}
				return 0, result.Err
			}
			// Otherwise, the specified gas cap is too low
			return 0, fmt.Errorf("gas required exceeds allowance (%d)", cap)
		}
	}
	return hi, nil
}

// callContract implements common code between normal and pending contract calls.
// state is modified during execution, make sure to copy it if necessary.
func (b *SimulatedBackend) callContract(_ context.Context, call ethereum.CallMsg, block *types.Block, statedb *state.IntraBlockState) (*core.ExecutionResult, error) {
	// Ensure message is initialized properly.
	if call.GasPrice == nil {
		call.GasPrice = u256.Num1
	}
	if call.Gas == 0 {
		call.Gas = 50000000
	}
	if call.Value == nil {
		call.Value = new(uint256.Int)
	}
	// Set infinite balance to the fake caller account.
	from := statedb.GetOrNewStateObject(call.From)
	from.SetBalance(uint256.NewInt().SetAllOne())
	// Execute the call.
	msg := callMsg{call}

	evmContext := core.NewEVMContext(msg, block.Header(), b.blockchain, nil)
	// Create a new environment which holds all relevant information
	// about the transaction and calling mechanisms.
	vmEnv := vm.NewEVM(evmContext, statedb, b.config, vm.Config{})
	gasPool := new(core.GasPool).AddGas(math.MaxUint64)

	return core.NewStateTransition(vmEnv, msg, gasPool).TransitionDb(true /* refunds */)
}

// SendTransaction updates the pending block to include the given transaction.
// It panics if the transaction is invalid.
func (b *SimulatedBackend) SendTransaction(ctx context.Context, tx *types.Transaction) error {
	b.mu.Lock()
	defer b.mu.Unlock()

	sender, err := types.Sender(types.NewEIP155Signer(b.config.ChainID), tx)
	if err != nil {
		return fmt.Errorf("invalid transaction: %v", err)
	}
	nonce := b.pendingState.GetNonce(sender)
	if tx.Nonce() != nonce {
		return fmt.Errorf("invalid transaction nonce: got %d, want %d", tx.Nonce(), nonce)
	}

	b.pendingState.Prepare(tx.Hash(), common.Hash{}, len(b.pendingBlock.Transactions()))
	//fmt.Printf("==== Start producing block %d, header: %d\n", b.pendingBlock.NumberU64(), b.pendingHeader.Number.Uint64())
	if _, err := core.ApplyTransaction(
		b.config, b.blockchain,
		&b.pendingHeader.Coinbase, b.gasPool,
		b.pendingState, state.NewNoopWriter(),
		b.pendingHeader, tx,
		&b.pendingHeader.GasUsed, vm.Config{}); err != nil {
		return err
	}
	//fmt.Printf("==== Start producing block %d\n", (b.prependBlock.NumberU64() + 1))
	blocks, receipts, err := core.GenerateChain(b.config, b.prependBlock, ethash.NewFaker(), b.database, 1, func(number int, block *core.BlockGen) {
		for _, tx := range b.pendingBlock.Transactions() {
			block.AddTxWithChain(b.blockchain, tx)
		}
		block.AddTxWithChain(b.blockchain, tx)
	}, false /* intermediateHashes */)
	if err != nil {
		return err
	}
	//fmt.Printf("==== End producing block %d\n", b.pendingBlock.NumberU64())
	b.pendingBlock = blocks[0]
	b.pendingReceipts = receipts[0]
	b.pendingHeader = b.pendingBlock.Header()
	return nil
}

// FilterLogs executes a log filter operation, blocking during execution and
// returning all the results in one batch.
//
// TODO(karalabe): Deprecate when the subscription one can return past data too.
func (b *SimulatedBackend) FilterLogs(ctx context.Context, query ethereum.FilterQuery) ([]types.Log, error) {
	var filter *filters.Filter
	if query.BlockHash != nil {
		// Block filter requested, construct a single-shot filter
		filter = filters.NewBlockFilter(&filterBackend{b.database, b}, *query.BlockHash, query.Addresses, query.Topics)
	} else {
		// Initialize unset filter boundaries to run from genesis to chain head
		from := int64(0)
		if query.FromBlock != nil {
			from = query.FromBlock.Int64()
		}
		to := int64(-1)
		if query.ToBlock != nil {
			to = query.ToBlock.Int64()
		}
		// Construct the range filter
		filter = filters.NewRangeFilter(&filterBackend{b.database, b}, from, to, query.Addresses, query.Topics)
	}
	// Run the filter and return all the logs
	logs, err := filter.Logs(ctx)
	if err != nil {
		return nil, err
	}
	res := make([]types.Log, len(logs))
	for i, nLog := range logs {
		res[i] = *nLog
	}
	return res, nil
}

// SubscribeFilterLogs creates a background log filtering operation, returning a
// subscription immediately, which can be used to stream the found events.
func (b *SimulatedBackend) SubscribeFilterLogs(ctx context.Context, query ethereum.FilterQuery, ch chan<- types.Log) (ethereum.Subscription, error) {
	// Subscribe to contract events
	sink := make(chan []*types.Log)

	sub, err := b.events.SubscribeLogs(query, sink)
	if err != nil {
		return nil, err
	}
	// Since we're getting logs in batches, we need to flatten them into a plain stream
	return event.NewSubscription(func(quit <-chan struct{}) error {
		defer sub.Unsubscribe()
		for {
			select {
			case logs := <-sink:
				for _, nlog := range logs {
					select {
					case ch <- *nlog:
					case err := <-sub.Err():
						return err
					case <-quit:
						return nil
					}
				}
			case err := <-sub.Err():
				return err
			case <-quit:
				return nil
			}
		}
	}), nil
}

// SubscribeNewHead returns an event subscription for a new header.
func (b *SimulatedBackend) SubscribeNewHead(ctx context.Context, ch chan<- *types.Header) (ethereum.Subscription, error) {
	// subscribe to a new head
	sink := make(chan *types.Header)
	sub := b.events.SubscribeNewHeads(sink)

	return event.NewSubscription(func(quit <-chan struct{}) error {
		defer sub.Unsubscribe()
		for {
			select {
			case head := <-sink:
				select {
				case ch <- head:
				case err := <-sub.Err():
					return err
				case <-quit:
					return nil
				}
			case err := <-sub.Err():
				return err
			case <-quit:
				return nil
			}
		}
	}), nil
}

// AdjustTime adds a time shift to the simulated clock.
// It can only be called on empty blocks.
func (b *SimulatedBackend) AdjustTime(adjustment time.Duration) error {
	b.mu.Lock()
	defer b.mu.Unlock()

	if len(b.pendingBlock.Transactions()) != 0 {
		return errors.New("could not adjust time on non-empty block")
	}

	blocks, _, err := core.GenerateChain(b.config, b.prependBlock, ethash.NewFaker(), b.database, 1, func(number int, block *core.BlockGen) {
		for _, tx := range b.pendingBlock.Transactions() {
			block.AddTxWithChain(b.blockchain, tx)
		}
		block.OffsetTime(int64(adjustment.Seconds()))
	}, false /* intermediateHashes */)
	if err != nil {
		return err
	}
	b.pendingBlock = blocks[0]
	b.pendingHeader = b.pendingBlock.Header()

	return nil
}

// Blockchain returns the underlying blockchain.
func (b *SimulatedBackend) Blockchain() *core.BlockChain {
	return b.blockchain
}

// callMsg implements core.Message to allow passing it as a transaction simulator.
type callMsg struct {
	ethereum.CallMsg
}

func (m callMsg) From() common.Address   { return m.CallMsg.From }
func (m callMsg) Nonce() uint64          { return 0 }
func (m callMsg) CheckNonce() bool       { return false }
func (m callMsg) To() *common.Address    { return m.CallMsg.To }
func (m callMsg) GasPrice() *uint256.Int { return m.CallMsg.GasPrice }
func (m callMsg) Gas() uint64            { return m.CallMsg.Gas }
func (m callMsg) Value() *uint256.Int    { return m.CallMsg.Value }
func (m callMsg) Data() []byte           { return m.CallMsg.Data }

// filterBackend implements filters.Backend to support filtering for logs without
// taking bloom-bits acceleration structures into account.
type filterBackend struct {
	db ethdb.Database
	b  *SimulatedBackend
}

func (fb *filterBackend) ChainDb() ethdb.Database  { return fb.db }
func (fb *filterBackend) EventMux() *event.TypeMux { panic("not supported") }

func (fb *filterBackend) HeaderByNumber(ctx context.Context, block rpc.BlockNumber) (*types.Header, error) {
	if block == rpc.LatestBlockNumber {
		return fb.b.HeaderByNumber(ctx, nil)
	}
	return fb.b.HeaderByNumber(ctx, big.NewInt(block.Int64()))
}

func (fb *filterBackend) HeaderByHash(ctx context.Context, hash common.Hash) (*types.Header, error) {
	return fb.b.HeaderByHash(ctx, hash)
}

func (fb *filterBackend) GetReceipts(ctx context.Context, hash common.Hash) (types.Receipts, error) {
	number := rawdb.ReadHeaderNumber(fb.db, hash)
	if number == nil {
		return nil, nil
	}
	return rawdb.ReadReceipts(fb.db, hash, *number), nil
}

func (fb *filterBackend) GetLogs(ctx context.Context, hash common.Hash) ([][]*types.Log, error) {
	number := rawdb.ReadHeaderNumber(fb.db, hash)
	if number == nil {
		return nil, nil
	}
	receipts := rawdb.ReadReceipts(fb.db, hash, *number)
	if receipts == nil {
		return nil, nil
	}
	logs := make([][]*types.Log, len(receipts))
	for i, receipt := range receipts {
		logs[i] = receipt.Logs
	}
	return logs, nil
}

func (fb *filterBackend) SubscribeNewTxsEvent(ch chan<- core.NewTxsEvent) event.Subscription {
	return nullSubscription()
}

func (fb *filterBackend) SubscribeChainEvent(ch chan<- core.ChainEvent) event.Subscription {
	return fb.b.chainFeed.Subscribe(ch)
}

func (fb *filterBackend) SubscribeRemovedLogsEvent(ch chan<- core.RemovedLogsEvent) event.Subscription {
	return fb.b.rmLogsFeed.Subscribe(ch)
}

func (fb *filterBackend) SubscribeLogsEvent(ch chan<- []*types.Log) event.Subscription {
	return fb.b.logsFeed.Subscribe(ch)
}

func (fb *filterBackend) SubscribePendingLogsEvent(ch chan<- []*types.Log) event.Subscription {
	return nullSubscription()
}

func (fb *filterBackend) BloomStatus() (uint64, uint64) { return 4096, 0 }

func (fb *filterBackend) ServiceFilter(ctx context.Context, ms *bloombits.MatcherSession) {
	panic("not supported")
}

func nullSubscription() event.Subscription {
	return event.NewSubscription(func(quit <-chan struct{}) error {
		<-quit
		return nil
	})
}<|MERGE_RESOLUTION|>--- conflicted
+++ resolved
@@ -67,13 +67,8 @@
 // DeployBackend, GasEstimator, GasPricer, LogFilterer, PendingContractCaller, TransactionReader, and TransactionSender
 type SimulatedBackend struct {
 	database   *ethdb.ObjectDatabase // In memory database to store our testing data
-<<<<<<< HEAD
-	kv         ethdb.KV              // Same as database, but different interface
 	engine     *process.Consensus
 	exit       chan struct{}
-=======
-	engine     consensus.Engine
->>>>>>> 9db5debc
 	blockchain *core.BlockChain // Ethereum blockchain to handle the consensus
 
 	mu              sync.Mutex
@@ -114,13 +109,8 @@
 	backend := &SimulatedBackend{
 		prependBlock: genesisBlock,
 		database:     database,
-<<<<<<< HEAD
-		kv:           database.KV(),
 		engine:       eng,
 		exit:         exit,
-=======
-		engine:       engine,
->>>>>>> 9db5debc
 		blockchain:   blockchain,
 		config:       genesis.Config,
 		txCacher:     txCacher,
@@ -150,13 +140,8 @@
 	backend := &SimulatedBackend{
 		prependBlock: genesisBlock,
 		database:     database,
-<<<<<<< HEAD
-		kv:           database.KV(),
 		engine:       eng,
 		exit:         exit,
-=======
-		engine:       engine,
->>>>>>> 9db5debc
 		blockchain:   blockchain,
 		config:       genesis.Config,
 		txCacher:     txCacher,
@@ -190,14 +175,9 @@
 	//fmt.Printf("---- Start committing block %d\n", b.pendingBlock.NumberU64())
 	b.mu.Lock()
 	defer b.mu.Unlock()
-<<<<<<< HEAD
-	//nolint:errcheck
-	stagedsync.InsertBlockInStages(b.database, b.config, b.engine, b.pendingBlock, b.blockchain)
-=======
-	if _, err := stagedsync.InsertBlockInStages(b.database, b.config, &vm.Config{}, b.blockchain.Engine(), b.pendingBlock, false /* checkRoot */); err != nil {
+	if _, err := stagedsync.InsertBlockInStages(b.database, b.config, &vm.Config{}, b.engine, b.pendingBlock, false /* checkRoot */); err != nil {
 		panic(err)
 	}
->>>>>>> 9db5debc
 	//nolint:prealloc
 	var allLogs []*types.Log
 	for _, r := range b.pendingReceipts {
