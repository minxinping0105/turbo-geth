--- conflicted
+++ resolved
@@ -604,15 +604,9 @@
 		log.Info("Batch", "commit", commitTook)
 	}
 
-<<<<<<< HEAD
-	if !tx.isSubTx && !tx.db.opts.readOnly && !tx.db.opts.inMem { // call fsync only after main transaction commit
+	if !tx.isSubTx && tx.db.opts.flags&lmdb.Readonly == 0 && !tx.db.opts.inMem { // call fsync only after main transaction commit
 		fsyncTimer := time.Now()
 		if err := tx.db.env.Sync(tx.flags&NoSync == 0); err != nil {
-=======
-	if !tx.isSubTx && tx.db.opts.flags&lmdb.Readonly == 0 && !tx.db.opts.inMem && tx.flags&NoSync == 0 { // call fsync only after main transaction commit
-		fsyncTimer := time.Now()
-		if err := tx.db.env.Sync(false); err != nil {
->>>>>>> 6f992f40
 			log.Warn("fsync after commit failed", "err", err)
 		}
 		fsyncTook := time.Since(fsyncTimer)
