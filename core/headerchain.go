// Copyright 2015 The go-ethereum Authors
// This file is part of the go-ethereum library.
//
// The go-ethereum library is free software: you can redistribute it and/or modify
// it under the terms of the GNU Lesser General Public License as published by
// the Free Software Foundation, either version 3 of the License, or
// (at your option) any later version.
//
// The go-ethereum library is distributed in the hope that it will be useful,
// but WITHOUT ANY WARRANTY; without even the implied warranty of
// MERCHANTABILITY or FITNESS FOR A PARTICULAR PURPOSE. See the
// GNU Lesser General Public License for more details.
//
// You should have received a copy of the GNU Lesser General Public License
// along with the go-ethereum library. If not, see <http://www.gnu.org/licenses/>.

package core

import (
	"context"
	crand "crypto/rand"
	"errors"
	"fmt"
	"math"
	"math/big"
	mrand "math/rand"
	"sync/atomic"
	"time"

	"github.com/ledgerwatch/turbo-geth/common"
	"github.com/ledgerwatch/turbo-geth/consensus"
	"github.com/ledgerwatch/turbo-geth/core/rawdb"
	"github.com/ledgerwatch/turbo-geth/core/types"
	"github.com/ledgerwatch/turbo-geth/ethdb"
	"github.com/ledgerwatch/turbo-geth/log"
	"github.com/ledgerwatch/turbo-geth/params"
)

const (
	headerCacheLimit = 512
	tdCacheLimit     = 1024
	numberCacheLimit = 2048
)

// HeaderChain implements the basic block header chain logic that is shared by
// core.BlockChain and light.LightChain. It is not usable in itself, only as
// a part of either structure.
//
// HeaderChain is responsible for maintaining the header chain including the
// header query and updating.
//
// The components maintained by headerchain includes: (1) total difficult
// (2) header (3) block hash -> number mapping (4) canonical number -> hash mapping
// and (5) head header flag.
//
// It is not thread safe either, the encapsulating chain structures should do
// the necessary mutex locking/unlocking.
type HeaderChain struct {
	config *params.ChainConfig

	chainDb       ethdb.Database
	genesisHeader *types.Header

	currentHeader     atomic.Value // Current head of the header chain (may be above the block chain!)
	currentHeaderHash common.Hash  // Hash of the current head of the header chain (prevent recomputing all the time)

	procInterrupt func() bool

	rand   *mrand.Rand
	engine consensus.Engine
}

// NewHeaderChain creates a new HeaderChain structure. ProcInterrupt points
// to the parent's interrupt semaphore.
func NewHeaderChain(chainDb ethdb.Database, config *params.ChainConfig, engine consensus.Engine, procInterrupt func() bool) (*HeaderChain, error) {

	// Seed a fast but crypto originating random generator
	seed, err := crand.Int(crand.Reader, big.NewInt(math.MaxInt64))
	if err != nil {
		return nil, err
	}

	hc := &HeaderChain{
		config:        config,
		chainDb:       chainDb,
		procInterrupt: procInterrupt,
		rand:          mrand.New(mrand.NewSource(seed.Int64())),
		engine:        engine,
	}

	hc.genesisHeader = hc.GetHeaderByNumber(0)
	if hc.genesisHeader == nil {
		return nil, ErrNoGenesis
	}

	hc.currentHeader.Store(hc.genesisHeader)
	if head := rawdb.ReadHeadBlockHash(chainDb); head != (common.Hash{}) {
		if chead := hc.GetHeaderByHash(head); chead != nil {
			hc.currentHeader.Store(chead)
		}
	}
	hc.currentHeaderHash = hc.CurrentHeader().Hash()
	headHeaderGauge.Update(hc.CurrentHeader().Number.Int64())

	return hc, nil
}

// GetBlockNumber retrieves the block number belonging to the given hash
// from the cache or database
func (hc *HeaderChain) GetBlockNumber(dbr rawdb.DatabaseReader, hash common.Hash) *uint64 {
	number := rawdb.ReadHeaderNumber(dbr, hash)
	return number
}

// WriteHeader writes a header into the local chain, given that its parent is
// already known. If the total difficulty of the newly inserted header becomes
// greater than the current known TD, the canonical chain is re-routed.
//
// Note: This method is not concurrent-safe with inserting blocks simultaneously
// into the chain, as side effects caused by reorganisations cannot be emulated
// without the real blocks. Hence, writing headers directly should only be done
// in two scenarios: pure-header mode of operation (light clients), or properly
// separated header/block phases (non-archive clients).
func (hc *HeaderChain) WriteHeader(ctx context.Context, header *types.Header) (status WriteStatus, err error) {
	// Cache some values to prevent constant recalculation
	var (
		hash   = header.Hash()
		number = header.Number.Uint64()
	)
	// Calculate the total difficulty of the header
	ptd := hc.GetTd(hc.chainDb, header.ParentHash, number-1)
	if ptd == nil {
		return NonStatTy, consensus.ErrUnknownAncestor
	}
	head := hc.CurrentHeader().Number.Uint64()
	localTd := hc.GetTd(hc.chainDb, hc.currentHeaderHash, head)
	externTd := new(big.Int).Add(header.Difficulty, ptd)

	// Irrelevant of the canonical status, write the td and header to the database
	headerBatch := hc.chainDb.NewBatch()
	if err := rawdb.WriteTd(headerBatch, hash, number, externTd); err != nil {
		return NonStatTy, err
	}
	rawdb.WriteHeader(ctx, headerBatch, header)
	if _, err := headerBatch.Commit(); err != nil {
		log.Crit("Failed to write header into disk", "err", err)
	}
	// If the total difficulty is higher than our known, add it to the canonical chain
	// Second clause in the if statement reduces the vulnerability to selfish mining.
	// Please refer to http://www.cs.cornell.edu/~ie53/publications/btcProcFC.pdf
	reorg := externTd.Cmp(localTd) > 0
	if !reorg && externTd.Cmp(localTd) == 0 {
		if header.Number.Uint64() < head {
			reorg = true
		} else if header.Number.Uint64() == head {
			reorg = mrand.Float64() < 0.5
		}
	}
	if reorg {
		// If the header can be added into canonical chain, adjust the
		// header chain markers(canonical indexes and head header flag).
		//
		// Note all markers should be written atomically.

		// Delete any canonical number assignments above the new head
		markerBatch := hc.chainDb.NewBatch()
		for i := number + 1; ; i++ {
			ch, err := rawdb.ReadCanonicalHash(hc.chainDb, i)
			if err != nil {
				return NonStatTy, err
			}
			if ch == (common.Hash{}) {
				break
			}
<<<<<<< HEAD
			rawdb.DeleteCanonicalHeader(markerBatch, i)
=======
			err = rawdb.DeleteCanonicalHash(markerBatch, i)
			if err != nil {
				return NonStatTy, err
			}
>>>>>>> 0f1b2f35
		}

		// Overwrite any stale canonical number assignments
		var (
			headHash   = header.ParentHash
			headNumber = header.Number.Uint64() - 1
			headHeader = hc.GetHeader(headHash, headNumber)
		)
		for {
			header := rawdb.ReadHeader(hc.chainDb, headHash, headNumber)
			h := header.Hash()
			if h == headHash {
				break
			}
<<<<<<< HEAD
			rawdb.WriteCanonicalHeader(markerBatch, header)
=======
			err = rawdb.WriteCanonicalHash(markerBatch, headHash, headNumber)
			if err != nil {
				return NonStatTy, err
			}
>>>>>>> 0f1b2f35

			headHash = headHeader.ParentHash
			headNumber = headHeader.Number.Uint64() - 1
			headHeader = hc.GetHeader(headHash, headNumber)
		}
		// Extend the canonical chain with the new header
<<<<<<< HEAD
		rawdb.WriteCanonicalHeader(markerBatch, headHeader)
=======
		err = rawdb.WriteCanonicalHash(markerBatch, hash, number)
		if err != nil {
			return NonStatTy, err
		}

>>>>>>> 0f1b2f35
		rawdb.WriteHeadHeaderHash(markerBatch, hash)
		if _, err := markerBatch.Commit(); err != nil {
			log.Crit("Failed to write header markers into disk", "err", err)
		}
		// Last step update all in-memory head header markers
		hc.currentHeaderHash = hash
		hc.currentHeader.Store(types.CopyHeader(header))
		headHeaderGauge.Update(header.Number.Int64())

		status = CanonStatTy
	} else {
		status = SideStatTy
	}
	return
}

// WhCallback is a callback function for inserting individual headers.
// A callback is used for two reasons: first, in a LightChain, status should be
// processed and light chain events sent, while in a BlockChain this is not
// necessary since chain events are sent after inserting blocks. Second, the
// header writes should be protected by the parent chain mutex individually.
type WhCallback func(*types.Header) error

func (hc *HeaderChain) ValidateHeaderChain(chain []*types.Header, checkFreq int) (int, error) {
	// Do a sanity check that the provided chain is actually ordered and linked
	for i := 1; i < len(chain); i++ {
		if chain[i].Number.Uint64() != chain[i-1].Number.Uint64()+1 || chain[i].ParentHash != chain[i-1].Hash() {
			// Chain broke ancestry, log a message (programming error) and skip insertion
			log.Error("Non contiguous header insert", "number", chain[i].Number, "hash", chain[i].Hash(),
				"parent", chain[i].ParentHash, "prevnumber", chain[i-1].Number, "prevhash", chain[i-1].Hash())

			return 0, fmt.Errorf("non contiguous insert: item %d is #%d [%x…], item %d is #%d [%x…] (parent [%x…])", i-1, chain[i-1].Number,
				chain[i-1].Hash().Bytes()[:4], i, chain[i].Number, chain[i].Hash().Bytes()[:4], chain[i].ParentHash[:4])
		}
	}

	// Generate the list of seal verification requests, and start the parallel verifier
	seals := make([]bool, len(chain))
	if checkFreq != 0 {
		// In case of checkFreq == 0 all seals are left false.
		for i := 0; i < len(seals)/checkFreq; i++ {
			index := i*checkFreq + hc.rand.Intn(checkFreq)
			if index >= len(seals) {
				index = len(seals) - 1
			}
			seals[index] = true
		}
		// Last should always be verified to avoid junk.
		seals[len(seals)-1] = true
	}

	cancel, results := hc.engine.VerifyHeaders(hc, chain, seals)
	defer cancel()

	// Iterate over the headers and ensure they all check out
	for i, header := range chain {
		// If the chain is terminating, stop processing blocks
		if hc.procInterrupt() {
			log.Debug("Premature abort during headers verification")
			return 0, errors.New("aborted")
		}
		// If the header is a banned one, straight out abort
		if BadHashes[header.Hash()] {
			return i, ErrBlacklistedHash
		}
		// Otherwise wait for headers checks and ensure they pass
		if err := <-results; err != nil {
			return i, err
		}
	}

	return 0, nil
}

// InsertHeaderChain attempts to insert the given header chain in to the local
// chain, possibly creating a reorg. If an error is returned, it will return the
// index number of the failing header as well an error describing what went wrong.
//
// The verify parameter can be used to fine tune whether nonce verification
// should be done or not. The reason behind the optional check is because some
// of the header retrieval mechanisms already need to verfy nonces, as well as
// because nonces can be verified sparsely, not needing to check each.
func (hc *HeaderChain) InsertHeaderChain(chain []*types.Header, writeHeader WhCallback, start time.Time) (int, error) {
	// Collect some import statistics to report on
	stats := struct{ processed, ignored int }{}
	// All headers passed verification, import them into the database
	for i, header := range chain {
		// Short circuit insertion if shutting down
		if hc.procInterrupt() {
			log.Debug("Premature abort during headers import")
			return i, errors.New("aborted")
		}
		// If the header's already known, skip it, otherwise store
		hash := header.Hash()
		if hc.HasHeader(hash, header.Number.Uint64()) {
			externTd := hc.GetTd(hc.chainDb, hash, header.Number.Uint64())
			localTd := hc.GetTd(hc.chainDb, hc.currentHeaderHash, hc.CurrentHeader().Number.Uint64())
			if externTd == nil || externTd.Cmp(localTd) <= 0 {
				stats.ignored++
				continue
			}
		}
		if err := writeHeader(header); err != nil {
			return i, err
		}
		stats.processed++
	}
	// Report some public statistics so the user has a clue what's going on
	last := chain[len(chain)-1]

	context := []interface{}{
		"count", stats.processed, "elapsed", common.PrettyDuration(time.Since(start)),
		"number", last.Number, "hash", last.Hash(),
	}
	if timestamp := time.Unix(int64(last.Time), 0); time.Since(timestamp) > time.Minute {
		context = append(context, []interface{}{"age", common.PrettyAge(timestamp)}...)
	}
	if stats.ignored > 0 {
		context = append(context, []interface{}{"ignored", stats.ignored}...)
	}
	log.Info("Imported new block headers", context...)

	return len(chain), nil
}

// GetBlockHashesFromHash retrieves a number of block hashes starting at a given
// hash, fetching towards the genesis block.
func (hc *HeaderChain) GetBlockHashesFromHash(hash common.Hash, max uint64) []common.Hash {
	// Get the origin header from which to fetch
	header := hc.GetHeaderByHash(hash)
	if header == nil {
		return nil
	}
	// Iterate the headers until enough is collected or the genesis reached
	chain := make([]common.Hash, 0, max)
	for i := uint64(0); i < max; i++ {
		next := header.ParentHash
		if header = hc.GetHeader(next, header.Number.Uint64()-1); header == nil {
			break
		}
		chain = append(chain, next)
		if header.Number.Sign() == 0 {
			break
		}
	}
	return chain
}

// GetAncestor retrieves the Nth ancestor of a given block. It assumes that either the given block or
// a close ancestor of it is canonical. maxNonCanonical points to a downwards counter limiting the
// number of blocks to be individually checked before we reach the canonical chain.
//
// Note: ancestor == 0 returns the same block, 1 returns its parent and so on.
func (hc *HeaderChain) GetAncestor(hash common.Hash, number, ancestor uint64, maxNonCanonical *uint64) (common.Hash, uint64) {
	if ancestor > number {
		return common.Hash{}, 0
	}
	if ancestor == 1 {
		// in this case it is cheaper to just read the header
		if header := hc.GetHeader(hash, number); header != nil {
			return header.ParentHash, number - 1
		} else {
			return common.Hash{}, 0
		}
	}
	for ancestor != 0 {
		h, err := rawdb.ReadCanonicalHash(hc.chainDb, number)
		if err != nil {
			panic(err)
		}
		if h == hash {
			ancestorHash, err := rawdb.ReadCanonicalHash(hc.chainDb, number-ancestor)
			if err != nil {
				panic(err)
			}
			h, err := rawdb.ReadCanonicalHash(hc.chainDb, number)
			if err != nil {
				panic(err)
			}
			if h == hash {
				number -= ancestor
				return ancestorHash, number
			}
		}
		if *maxNonCanonical == 0 {
			return common.Hash{}, 0
		}
		*maxNonCanonical--
		ancestor--
		header := hc.GetHeader(hash, number)
		if header == nil {
			return common.Hash{}, 0
		}
		hash = header.ParentHash
		number--
	}
	return hash, number
}

// GetTd retrieves a block's total difficulty in the canonical chain from the
// database by hash and number, caching it if found.
func (hc *HeaderChain) GetTd(dbr ethdb.Getter, hash common.Hash, number uint64) *big.Int {
	td, _ := rawdb.ReadTd(dbr, hash, number)
	return td
}

// GetTdByHash retrieves a block's total difficulty in the canonical chain from the
// database by hash, caching it if found.
func (hc *HeaderChain) GetTdByHash(hash common.Hash) *big.Int {
	number := hc.GetBlockNumber(hc.chainDb, hash)
	if number == nil {
		return nil
	}
	return hc.GetTd(hc.chainDb, hash, *number)
}

// GetHeader retrieves a block header from the database by hash and number,
// caching it if found.
func (hc *HeaderChain) GetHeader(hash common.Hash, number uint64) *types.Header {
	header := rawdb.ReadHeader(hc.chainDb, hash, number)
	if header == nil {
		return nil
	}
	return header
}

// GetHeaderByHash retrieves a block header from the database by hash, caching it if
// found.
func (hc *HeaderChain) GetHeaderByHash(hash common.Hash) *types.Header {
	number := hc.GetBlockNumber(hc.chainDb, hash)
	if number == nil {
		return nil
	}
	return hc.GetHeader(hash, *number)
}

// HasHeader checks if a block header is present in the database or not.
// In theory, if header is present in the database, all relative components
// like td and hash->number should be present too.
func (hc *HeaderChain) HasHeader(hash common.Hash, number uint64) bool {
	return rawdb.HasHeader(hc.chainDb, hash, number)
}

// GetHeaderByNumber retrieves a block header from the database by number,
// caching it (associated with its hash) if found.
func (hc *HeaderChain) GetHeaderByNumber(number uint64) *types.Header {
	hash, err := rawdb.ReadCanonicalHash(hc.chainDb, number)
	if err != nil {
		panic(err)
	}

	if hash == (common.Hash{}) {
		return nil
	}
	return hc.GetHeader(hash, number)
}

func (hc *HeaderChain) GetCanonicalHash(number uint64) common.Hash {
	h, err := rawdb.ReadCanonicalHash(hc.chainDb, number)
	if err != nil {
		panic(err)
	}
	return h
}

// CurrentHeader retrieves the current head header of the canonical chain. The
// header is retrieved from the HeaderChain's internal cache.
func (hc *HeaderChain) CurrentHeader() *types.Header {
	return hc.currentHeader.Load().(*types.Header)
}

// SetCurrentHeader sets the current head header of the canonical chain.
func (hc *HeaderChain) SetCurrentHeader(dbw ethdb.Putter, head *types.Header) {
	rawdb.WriteHeadHeaderHash(dbw, head.Hash())
	hc.currentHeader.Store(head)
	hc.currentHeaderHash = head.Hash()
	headHeaderGauge.Update(head.Number.Int64())
}

type (
	// UpdateHeadBlocksCallback is a callback function that is called by SetHead
	// before head header is updated. The method will return the actual block it
	// updated the head to (missing state) and a flag if setHead should continue
	// rewinding till that forcefully (exceeded ancient limits)
	UpdateHeadBlocksCallback func(ethdb.Database, *types.Header) (uint64, bool)

	// DeleteBlockContentCallback is a callback function that is called by SetHead
	// before each header is deleted.
	DeleteBlockContentCallback func(ethdb.Database, common.Hash, uint64)
)

// SetHead rewinds the local chain to a new head. Everything above the new head
// will be deleted and the new one set.
func (hc *HeaderChain) SetHead(head uint64, updateFn UpdateHeadBlocksCallback, delFn DeleteBlockContentCallback) {
	var (
		parentHash common.Hash
		batch      = hc.chainDb.NewBatch()
		origin     = true
	)
	for hdr := hc.CurrentHeader(); hdr != nil && hdr.Number.Uint64() > head; hdr = hc.CurrentHeader() {
		num := hdr.Number.Uint64()

		// Rewind block chain to new head.
		parent := hc.GetHeader(hdr.ParentHash, num-1)
		if parent == nil {
			parent = hc.genesisHeader
		}
		parentHash = hdr.ParentHash

		// Notably, since geth has the possibility for setting the head to a low
		// height which is even lower than ancient head.
		// In order to ensure that the head is always no higher than the data in
		// the database (ancient store or active store), we need to update head
		// first then remove the relative data from the database.
		//
		// Update head first(head fast block, head full block) before deleting the data.
		markerBatch := hc.chainDb.NewBatch()
		if updateFn != nil {
			newHead, force := updateFn(markerBatch, parent)
			if force && newHead < head {
				log.Warn("Force rewinding till ancient limit", "head", newHead)
				head = newHead
			}
		}
		// Update head header then.
		rawdb.WriteHeadHeaderHash(markerBatch, parentHash)
		if _, err := markerBatch.Commit(); err != nil {
			log.Crit("Failed to update chain markers", "error", err)
		}
		hc.currentHeader.Store(parent)
		hc.currentHeaderHash = parentHash
		headHeaderGauge.Update(parent.Number.Int64())

		// If this is the first iteration, wipe any leftover data upwards too so
		// we don't end up with dangling daps in the database
		var nums []uint64
		if origin {
			for n := num + 1; len(rawdb.ReadAllHashes(hc.chainDb, n)) > 0; n++ {
				nums = append([]uint64{n}, nums...) // suboptimal, but we don't really expect this path
			}
			origin = false
		}
		nums = append(nums, num)

		// Remove the related data from the database on all sidechains
		for _, num := range nums {
			// Gather all the side fork hashes
			hashes := rawdb.ReadAllHashes(hc.chainDb, num)
			if len(hashes) == 0 {
				// No hashes in the database whatsoever, probably frozen already
				hashes = append(hashes, hdr.Hash())
			}
			for _, hash := range hashes {
				if delFn != nil {
					delFn(batch, hash, num)
				}
				rawdb.DeleteHeader(batch, hash, num)
				if err := rawdb.DeleteTd(batch, hash, num); err != nil {
					panic(err)
				}
			}
			if err := rawdb.DeleteCanonicalHash(batch, num); err != nil {
				panic(err)
			}
<<<<<<< HEAD
			rawdb.DeleteCanonicalHeader(batch, num)
=======
>>>>>>> 0f1b2f35
		}
	}
	if _, err := batch.Commit(); err != nil {
		panic(err)
	}
}

// SetGenesis sets a new genesis block header for the chain
func (hc *HeaderChain) SetGenesis(head *types.Header) {
	hc.genesisHeader = head
}

// Config retrieves the header chain's chain configuration.
func (hc *HeaderChain) Config() *params.ChainConfig { return hc.config }

// Engine retrieves the header chain's consensus engine.
func (hc *HeaderChain) Engine() consensus.Engine { return hc.engine }

// GetBlock implements consensus.ChainReader, and returns nil for every input as
// a header chain does not have blocks available for retrieval.
func (hc *HeaderChain) GetBlock(hash common.Hash, number uint64) *types.Block {
	return nil
}<|MERGE_RESOLUTION|>--- conflicted
+++ resolved
@@ -172,14 +172,10 @@
 			if ch == (common.Hash{}) {
 				break
 			}
-<<<<<<< HEAD
-			rawdb.DeleteCanonicalHeader(markerBatch, i)
-=======
-			err = rawdb.DeleteCanonicalHash(markerBatch, i)
+			err = rawdb.DeleteCanonicalHeader(markerBatch, i)
 			if err != nil {
 				return NonStatTy, err
 			}
->>>>>>> 0f1b2f35
 		}
 
 		// Overwrite any stale canonical number assignments
@@ -194,29 +190,21 @@
 			if h == headHash {
 				break
 			}
-<<<<<<< HEAD
-			rawdb.WriteCanonicalHeader(markerBatch, header)
-=======
-			err = rawdb.WriteCanonicalHash(markerBatch, headHash, headNumber)
+			err = rawdb.WriteCanonicalHeader(markerBatch, headHeader)
 			if err != nil {
 				return NonStatTy, err
 			}
->>>>>>> 0f1b2f35
 
 			headHash = headHeader.ParentHash
 			headNumber = headHeader.Number.Uint64() - 1
 			headHeader = hc.GetHeader(headHash, headNumber)
 		}
 		// Extend the canonical chain with the new header
-<<<<<<< HEAD
-		rawdb.WriteCanonicalHeader(markerBatch, headHeader)
-=======
-		err = rawdb.WriteCanonicalHash(markerBatch, hash, number)
+		err = rawdb.WriteCanonicalHeader(markerBatch, header)
 		if err != nil {
 			return NonStatTy, err
 		}
 
->>>>>>> 0f1b2f35
 		rawdb.WriteHeadHeaderHash(markerBatch, hash)
 		if _, err := markerBatch.Commit(); err != nil {
 			log.Crit("Failed to write header markers into disk", "err", err)
@@ -578,13 +566,9 @@
 					panic(err)
 				}
 			}
-			if err := rawdb.DeleteCanonicalHash(batch, num); err != nil {
+			if err := rawdb.DeleteCanonicalHeader(batch, num); err != nil {
 				panic(err)
 			}
-<<<<<<< HEAD
-			rawdb.DeleteCanonicalHeader(batch, num)
-=======
->>>>>>> 0f1b2f35
 		}
 	}
 	if _, err := batch.Commit(); err != nil {
