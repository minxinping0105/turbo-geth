package state

import (
	"bytes"
	"context"
	"encoding/binary"

	"github.com/VictoriaMetrics/fastcache"
	"github.com/holiman/uint256"
	"github.com/ledgerwatch/turbo-geth/common/changeset"

	"github.com/ledgerwatch/turbo-geth/common"
	"github.com/ledgerwatch/turbo-geth/common/dbutils"
	"github.com/ledgerwatch/turbo-geth/core/types/accounts"
	"github.com/ledgerwatch/turbo-geth/ethdb"
)

var _ WriterWithChangeSets = (*PlainStateWriter)(nil)

type PlainStateWriter struct {
	db            ethdb.Database
	changeSetsDB  ethdb.Database
	csw           *ChangeSetWriter
	blockNumber   uint64
	accountCache  *fastcache.Cache
	storageCache  *fastcache.Cache
	codeCache     *fastcache.Cache
	codeSizeCache *fastcache.Cache
}

func NewPlainStateWriter(db ethdb.Database, changeSetsDB ethdb.Database, blockNumber uint64) *PlainStateWriter {
	return &PlainStateWriter{
		db:           db,
		changeSetsDB: changeSetsDB,
		csw:          NewChangeSetWriterPlain(blockNumber),
		blockNumber:  blockNumber,
	}
}

func (w *PlainStateWriter) SetAccountCache(accountCache *fastcache.Cache) {
	w.accountCache = accountCache
}

func (w *PlainStateWriter) SetStorageCache(storageCache *fastcache.Cache) {
	w.storageCache = storageCache
}

func (w *PlainStateWriter) SetCodeCache(codeCache *fastcache.Cache) {
	w.codeCache = codeCache
}

func (w *PlainStateWriter) SetCodeSizeCache(codeSizeCache *fastcache.Cache) {
	w.codeSizeCache = codeSizeCache
}

func (w *PlainStateWriter) UpdateAccountData(ctx context.Context, address common.Address, original, account *accounts.Account) error {
	if err := w.csw.UpdateAccountData(ctx, address, original, account); err != nil {
		return err
	}
	value := make([]byte, account.EncodingLengthForStorage())
	account.EncodeForStorage(value)
	if w.accountCache != nil {
		w.accountCache.Set(address[:], value)
	}
	return w.db.Put(dbutils.PlainStateBucket, address[:], value)
}

func (w *PlainStateWriter) UpdateAccountCode(address common.Address, incarnation uint64, codeHash common.Hash, code []byte) error {
	if err := w.csw.UpdateAccountCode(address, incarnation, codeHash, code); err != nil {
		return err
	}
	if w.codeCache != nil {
		if len(code) <= 1024 {
			w.codeCache.Set(address[:], code)
		} else {
			w.codeCache.Del(address[:])
		}
	}
	if w.codeSizeCache != nil {
		var b [4]byte
		binary.BigEndian.PutUint32(b[:], uint32(len(code)))
		w.codeSizeCache.Set(address[:], b[:])
	}
	if err := w.db.Put(dbutils.CodeBucket, codeHash[:], code); err != nil {
		return err
	}
	return w.db.Put(dbutils.PlainContractCodeBucket, dbutils.PlainGenerateStoragePrefix(address[:], incarnation), codeHash[:])
}

func (w *PlainStateWriter) DeleteAccount(ctx context.Context, address common.Address, original *accounts.Account) error {
	if err := w.csw.DeleteAccount(ctx, address, original); err != nil {
		return err
	}
	if w.accountCache != nil {
		w.accountCache.Set(address[:], nil)
	}
	if w.codeCache != nil {
		w.codeCache.Set(address[:], nil)
	}
	if w.codeSizeCache != nil {
		var b [4]byte
		binary.BigEndian.PutUint32(b[:], 0)
		w.codeSizeCache.Set(address[:], b[:])
	}
	if err := w.db.Delete(dbutils.PlainStateBucket, address[:], nil); err != nil {
		return err
	}
	if original.Incarnation > 0 {
		var b [8]byte
		binary.BigEndian.PutUint64(b[:], original.Incarnation)
		if err := w.db.Put(dbutils.IncarnationMapBucket, address[:], b[:]); err != nil {
			return err
		}
	}
	return nil
}

func (w *PlainStateWriter) WriteAccountStorage(ctx context.Context, address common.Address, incarnation uint64, key *common.Hash, original, value *uint256.Int) error {
	if err := w.csw.WriteAccountStorage(ctx, address, incarnation, key, original, value); err != nil {
		return err
	}
	if *original == *value {
		return nil
	}
	compositeKey := dbutils.PlainGenerateCompositeStorageKey(address, incarnation, *key)

	v := value.Bytes()
	if w.storageCache != nil {
		w.storageCache.Set(compositeKey, v)
	}
	if len(v) == 0 {
		return w.db.Delete(dbutils.PlainStateBucket, compositeKey, nil)
	}
	return w.db.Put(dbutils.PlainStateBucket, compositeKey, v)
}

func (w *PlainStateWriter) CreateContract(address common.Address) error {
	if err := w.csw.CreateContract(address); err != nil {
		return err
	}
	if err := w.db.Delete(dbutils.IncarnationMapBucket, address[:], nil); err != nil {
		return err
	}
	return nil
}

func (w *PlainStateWriter) WriteChangeSets() error {
	db := w.db
	if w.changeSetsDB != nil {
		db = w.changeSetsDB
	}
	accountChanges, err := w.csw.GetAccountChanges()
	if err != nil {
		return err
	}
	var prevK []byte
	if err = changeset.Mapper[dbutils.PlainAccountChangeSetBucket].Encode(w.blockNumber, accountChanges, func(k, v []byte) error {
		if bytes.Equal(k, prevK) {
<<<<<<< HEAD
			if err := db.AppendDup(dbutils.PlainAccountChangeSetBucket, k, v); err != nil {
=======
			if err = db.AppendDup(dbutils.PlainAccountChangeSetBucket, k, v); err != nil {
>>>>>>> 9d95f6ff
				return err
			}
		} else {
			if err = db.Append(dbutils.PlainAccountChangeSetBucket, k, v); err != nil {
				return err
			}
		}
		prevK = k
		return nil
	}); err != nil {
		return err
	}
	prevK = nil

	storageChanges, err := w.csw.GetStorageChanges()
	if err != nil {
		return err
	}
	if storageChanges.Len() == 0 {
		return nil
	}
	if err = changeset.Mapper[dbutils.PlainStorageChangeSetBucket].Encode(w.blockNumber, storageChanges, func(k, v []byte) error {
		if bytes.Equal(k, prevK) {
			if err = db.AppendDup(dbutils.PlainStorageChangeSetBucket, k, v); err != nil {
				return err
			}
		} else {
			if err = db.Append(dbutils.PlainStorageChangeSetBucket, k, v); err != nil {
				return err
			}
		}
		prevK = k
		return nil
	}); err != nil {
		return err
	}
	return nil
}

func (w *PlainStateWriter) WriteHistory() error {
	db := w.db
	if w.changeSetsDB != nil {
		db = w.changeSetsDB
	}
	accountChanges, err := w.csw.GetAccountChanges()
	if err != nil {
		return err
	}
	err = writeIndex(w.blockNumber, accountChanges, dbutils.AccountsHistoryBucket, db)
	if err != nil {
		return err
	}

	storageChanges, err := w.csw.GetStorageChanges()
	if err != nil {
		return err
	}
	err = writeIndex(w.blockNumber, storageChanges, dbutils.StorageHistoryBucket, db)
	if err != nil {
		return err
	}

	return nil
}

func (w *PlainStateWriter) ChangeSetWriter() *ChangeSetWriter {
	return w.csw
}<|MERGE_RESOLUTION|>--- conflicted
+++ resolved
@@ -156,11 +156,7 @@
 	var prevK []byte
 	if err = changeset.Mapper[dbutils.PlainAccountChangeSetBucket].Encode(w.blockNumber, accountChanges, func(k, v []byte) error {
 		if bytes.Equal(k, prevK) {
-<<<<<<< HEAD
-			if err := db.AppendDup(dbutils.PlainAccountChangeSetBucket, k, v); err != nil {
-=======
 			if err = db.AppendDup(dbutils.PlainAccountChangeSetBucket, k, v); err != nil {
->>>>>>> 9d95f6ff
 				return err
 			}
 		} else {
