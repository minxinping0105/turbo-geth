--- conflicted
+++ resolved
@@ -236,12 +236,9 @@
 	Migrations,
 	LogTopicIndex,
 	LogAddressIndex,
-<<<<<<< HEAD
 	CallFromIndex,
 	CallToIndex,
-=======
 	SnapshotInfoBucket,
->>>>>>> 834eaedc
 }
 
 // DeprecatedBuckets - list of buckets which can be programmatically deleted - for example after migration
